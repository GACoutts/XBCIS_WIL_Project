--- conflicted
+++ resolved
@@ -5,14 +5,9 @@
   "type": "module",
   "scripts": {
     "start": "node server.js",
-<<<<<<< HEAD
     "dev": "nodemon server.js",
-    "hash-password": "node scripts/hash-password.js"
-=======
-    "dev": "node server.js",
     "hash-password": "node scripts/hash-password.js",
     "create-password-table": "node scripts/create-password-reset-table.js"
->>>>>>> af61ff9b
   },
   "dependencies": {
     "aws-sdk": "^2.1692.0",
