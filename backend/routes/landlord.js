--- conflicted
+++ resolved
@@ -1,4 +1,3 @@
-<<<<<<< HEAD
 import express from 'express';
 import pool from '../db.js';
 import { requireAuth, permitRoles } from '../middleware/authMiddleware.js';
@@ -138,25 +137,6 @@
     `, [userId]);
     
     const totalCount = countResult[0].total;
-=======
-// backend/routes/landlord.js
-import express from "express";
-import db from "../db.js";
-import { permitRoles } from "../middleware/authMiddleware.js";
-
-const router = express.Router();
-
-/**
- * GET /api/landlord/tickets
- * List tickets for the logged-in landlord
- */
-router.get("/tickets", permitRoles("Landlord"), async (req, res) => {
-  try {
-    const [tickets] = await db.query(
-      "SELECT id AS TicketID, propertyAddress AS PropertyAddress, description AS Description, submittedAt AS SubmittedAt FROM tblTickets WHERE landlordId = ?",
-      [req.user.userId]
-    );
->>>>>>> 241dcdd6
 
     // Return production-ready response
     res.json({
@@ -180,7 +160,6 @@
     });
     
   } catch (err) {
-<<<<<<< HEAD
     console.error('Critical error in landlord tickets endpoint:', err);
     res.status(500).json({ 
       success: false,
@@ -201,23 +180,10 @@
 router.get("/tickets/:ticketId/history", requireAuth, permitRoles('Landlord'), async (req, res) => {
   try {
     const { userId } = req.user;
-=======
-    console.error("Fetch tickets error:", err);
-    res.status(500).json({ message: "Server error", error: err.message });
-  }
-});
-
-/**
- * GET /api/landlord/tickets/:ticketId/history
- * Timeline of status changes for a ticket
- */
-router.get("/tickets/:ticketId/history", permitRoles("Landlord"), async (req, res) => {
-  try {
     const { ticketId } = req.params;
->>>>>>> 241dcdd6
 
     const [history] = await pool.execute(
-      "SELECT id AS HistoryID, status AS Status, changedAt AS ChangedAt, changedBy AS ChangedBy FROM tblTicketStatusHistory WHERE ticketId = ? ORDER BY changedAt ASC",
+      "SELECT StatusHistoryID as HistoryID, Status, UpdatedAt as ChangedAt, UpdatedByUserID as ChangedBy FROM tblTicketStatusHistory WHERE TicketID = ? ORDER BY UpdatedAt ASC",
       [ticketId]
     );
 
@@ -228,33 +194,18 @@
   }
 });
 
-<<<<<<< HEAD
 // GET /api/landlord/tickets/:ticketId/quotes
 router.get("/tickets/:ticketId/quotes", requireAuth, permitRoles('Landlord'), async (req, res) => {
   try {
     const { userId } = req.user;
-=======
-/**
- * GET /api/landlord/tickets/:ticketId/quotes
- * List all quotes for a ticket
- */
-router.get("/tickets/:ticketId/quotes", permitRoles("Landlord"), async (req, res) => {
-  try {
     const { ticketId } = req.params;
->>>>>>> 241dcdd6
 
     const [quotes] = await pool.execute(
       `SELECT q.QuoteID, q.ContractorUserID AS ContractorID, q.QuoteAmount, q.QuoteStatus, q.SubmittedAt AS CreatedAt
        FROM tblQuotes q
-<<<<<<< HEAD
        JOIN tblLandlordApprovals la ON q.QuoteID = la.QuoteID
        WHERE q.TicketID = ? AND la.LandlordUserID = ?`,
-      [req.params.ticketId, userId]
-=======
-       JOIN tblTickets t ON q.ticketId = t.id
-       WHERE q.ticketId = ? AND t.landlordId = ?`,
-      [ticketId, req.user.userId]
->>>>>>> 241dcdd6
+      [ticketId, userId]
     );
 
     res.json(quotes);
@@ -264,37 +215,19 @@
   }
 });
 
-<<<<<<< HEAD
 // POST /api/landlord/quotes/:quoteId/approve
 router.post("/quotes/:quoteId/approve", requireAuth, permitRoles('Landlord'), async (req, res) => {
   try {
     const { userId } = req.user;
+    const { quoteId } = req.params;
 
     // Update quote status
-    await pool.execute("UPDATE tblQuotes SET QuoteStatus = 'Approved' WHERE QuoteID = ?", [req.params.quoteId]);
+    await pool.execute("UPDATE tblQuotes SET QuoteStatus = 'Approved' WHERE QuoteID = ?", [quoteId]);
 
     // Update landlord approval
     await pool.execute(
       "UPDATE tblLandlordApprovals SET ApprovalStatus = 'Approved', ApprovedAt = NOW() WHERE QuoteID = ? AND LandlordUserID = ?",
-      [req.params.quoteId, userId]
-=======
-/**
- * POST /api/landlord/quotes/:quoteId/approve
- */
-router.post("/quotes/:quoteId/approve", permitRoles("Landlord"), async (req, res) => {
-  try {
-    const { quoteId } = req.params;
-
-    const [quoteRows] = await db.query("SELECT TicketID FROM tblQuotes WHERE QuoteID = ?", [quoteId]);
-    if (!quoteRows.length) return res.status(404).json({ message: "Quote not found" });
-
-    const ticketId = quoteRows[0].TicketID;
-
-    await db.query("UPDATE tblQuotes SET QuoteStatus = 'Approved' WHERE QuoteID = ?", [quoteId]);
-    await db.query(
-      "INSERT INTO tblTicketStatusHistory (TicketID, Status, UpdatedByUserID) VALUES (?, ?, ?)",
-      [ticketId, "Quote Approved", req.user.userId]
->>>>>>> 241dcdd6
+      [quoteId, userId]
     );
 
     res.json({ message: "Quote approved successfully" });
@@ -304,37 +237,19 @@
   }
 });
 
-<<<<<<< HEAD
 // POST /api/landlord/quotes/:quoteId/reject
 router.post("/quotes/:quoteId/reject", requireAuth, permitRoles('Landlord'), async (req, res) => {
   try {
     const { userId } = req.user;
+    const { quoteId } = req.params;
 
     // Update quote status
-    await pool.execute("UPDATE tblQuotes SET QuoteStatus = 'Rejected' WHERE QuoteID = ?", [req.params.quoteId]);
+    await pool.execute("UPDATE tblQuotes SET QuoteStatus = 'Rejected' WHERE QuoteID = ?", [quoteId]);
 
     // Update landlord approval
     await pool.execute(
       "UPDATE tblLandlordApprovals SET ApprovalStatus = 'Rejected', ApprovedAt = NOW() WHERE QuoteID = ? AND LandlordUserID = ?",
-      [req.params.quoteId, userId]
-=======
-/**
- * POST /api/landlord/quotes/:quoteId/reject
- */
-router.post("/quotes/:quoteId/reject", permitRoles("Landlord"), async (req, res) => {
-  try {
-    const { quoteId } = req.params;
-
-    const [quoteRows] = await db.query("SELECT TicketID FROM tblQuotes WHERE QuoteID = ?", [quoteId]);
-    if (!quoteRows.length) return res.status(404).json({ message: "Quote not found" });
-
-    const ticketId = quoteRows[0].TicketID;
-
-    await db.query("UPDATE tblQuotes SET QuoteStatus = 'Rejected' WHERE QuoteID = ?", [quoteId]);
-    await db.query(
-      "INSERT INTO tblTicketStatusHistory (TicketID, Status, UpdatedByUserID) VALUES (?, ?, ?)",
-      [ticketId, "Quote Rejected", req.user.userId]
->>>>>>> 241dcdd6
+      [quoteId, userId]
     );
 
     res.json({ message: "Quote rejected successfully" });
@@ -344,11 +259,11 @@
   }
 });
 
-<<<<<<< HEAD
 // GET /api/landlord/tickets/:ticketId/appointments
 router.get("/tickets/:ticketId/appointments", requireAuth, permitRoles('Landlord'), async (req, res) => {
   try {
     const { userId } = req.user;
+    const { ticketId } = req.params;
 
     const [appointments] = await pool.execute(
       `SELECT cs.ScheduleID AS AppointmentID, cs.ProposedDate AS Date, cs.ClientConfirmed 
@@ -358,19 +273,7 @@
        JOIN tblLandlordApprovals la ON q.QuoteID = la.QuoteID
        WHERE cs.TicketID = ? AND la.LandlordUserID = ?
        ORDER BY cs.ProposedDate DESC`,
-      [req.params.ticketId, userId]
-=======
-/**
- * GET /api/landlord/tickets/:ticketId/appointments
- * List all appointments for a ticket
- */
-router.get("/tickets/:ticketId/appointments", permitRoles("Landlord"), async (req, res) => {
-  try {
-    const { ticketId } = req.params;
-
-    const [appointments] = await db.query(
-      "SELECT id AS AppointmentID, date AS Date, time AS Time, notes AS Notes, status AS Status FROM tblAppointments WHERE ticketId = ?",
-      [ticketId]
+      [ticketId, userId]
     );
 
     res.json({ ticketId, appointments });
@@ -380,58 +283,6 @@
   }
 });
 
-/**
- * POST /api/landlord/appointments/:appointmentId/approve
- */
-router.post("/appointments/:appointmentId/approve", permitRoles("Landlord"), async (req, res) => {
-  try {
-    const { appointmentId } = req.params;
-
-    const [apptRows] = await db.query("SELECT TicketID FROM tblAppointments WHERE AppointmentID = ?", [appointmentId]);
-    if (!apptRows.length) return res.status(404).json({ message: "Appointment not found" });
-
-    const ticketId = apptRows[0].TicketID;
-
-    await db.query("UPDATE tblAppointments SET Status = 'Approved' WHERE AppointmentID = ?", [appointmentId]);
-    await db.query(
-      "INSERT INTO tblTicketStatusHistory (TicketID, Status, UpdatedByUserID) VALUES (?, ?, ?)",
-      [ticketId, "Appointment Approved", req.user.userId]
-    );
-
-    res.json({ message: "Appointment approved successfully" });
-  } catch (err) {
-    console.error("Approve appointment error:", err);
-    res.status(500).json({ message: "Server error", error: err.message });
-  }
-});
-
-/**
- * POST /api/landlord/appointments/:appointmentId/reject
- */
-router.post("/appointments/:appointmentId/reject", permitRoles("Landlord"), async (req, res) => {
-  try {
-    const { appointmentId } = req.params;
-
-    const [apptRows] = await db.query("SELECT TicketID FROM tblAppointments WHERE AppointmentID = ?", [appointmentId]);
-    if (!apptRows.length) return res.status(404).json({ message: "Appointment not found" });
-
-    const ticketId = apptRows[0].TicketID;
-
-    await db.query("UPDATE tblAppointments SET Status = 'Rejected' WHERE AppointmentID = ?", [appointmentId]);
-    await db.query(
-      "INSERT INTO tblTicketStatusHistory (TicketID, Status, UpdatedByUserID) VALUES (?, ?, ?)",
-      [ticketId, "Appointment Rejected", req.user.userId]
->>>>>>> 241dcdd6
-    );
-
-    res.json({ message: "Appointment rejected successfully" });
-  } catch (err) {
-    console.error("Reject appointment error:", err);
-    res.status(500).json({ message: "Server error", error: err.message });
-  }
-});
-
-<<<<<<< HEAD
 // Debug endpoint to test comprehensive query step by step
 router.get('/debug', requireAuth, permitRoles('Landlord'), async (req, res) => {
   try {
@@ -587,6 +438,4 @@
   }
 });
 
-=======
->>>>>>> 241dcdd6
 export default router;