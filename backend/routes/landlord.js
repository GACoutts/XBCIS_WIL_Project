// backend/routes/landlord.js  (ESM, fixed & consistent)
import express from 'express';
import multer from 'multer';
import path from 'path';
import pool from '../db.js';
import { requireAuth, permitRoles } from '../middleware/authMiddleware.js';
import { 
  validateTicketId, 
  validateQuoteId, 
  validateLandlordQueries 
} from '../middleware/validation.js';
import { notifyQuoteApproved, notifyQuoteRejected } from '../utils/notifications.js';

const router = express.Router();

<<<<<<< HEAD
router.get('/tickets', requireAuth, permitRoles('Landlord'), validateLandlordQueries, async (req, res) => {
=======
// -----------------------------------------------------------------------------
// Multer configuration for property proof uploads
// -----------------------------------------------------------------------------
const propertyProofStorage = multer.diskStorage({
  destination: (_req, _file, cb) => cb(null, path.join('uploads', 'property-proofs')),
  filename: (_req, file, cb) => {
    const timestamp = Date.now();
    const ext = path.extname(file.originalname);
    const base = path.basename(file.originalname, ext).replace(/[^a-zA-Z0-9_-]+/g, '_');
    cb(null, `${timestamp}_${base}${ext}`);
  }
});
const propertyProofUpload = multer({
  storage: propertyProofStorage,
  limits: { fileSize: 20 * 1024 * 1024 }, // up to 20MB
  fileFilter: (_req, file, cb) => {
    const allowed = ['application/pdf', 'image/jpeg', 'image/png', 'image/webp', 'image/gif'];
    if (allowed.includes(file.mimetype.toLowerCase())) return cb(null, true);
    return cb(new Error('Only PDF and image files are allowed for property proofs'));
  }
});

// -----------------------------------------------------------------------------
// Tickets for landlord (fixes Incorrect arguments to mysqld_stmt_execute)
// -----------------------------------------------------------------------------
router.get('/tickets', requireAuth, permitRoles('Landlord'), async (req, res) => {
>>>>>>> abe5c9df
  try {
    const landlordId = req.user.userId;
    const { status, dateFrom, dateTo, limit = '50', offset = '0' } = req.query;

    const limitNum = Math.min(Math.max(parseInt(limit, 10) || 50, 1), 100);
    const offsetNum = Math.max(parseInt(offset, 10) || 0, 0);

    // Build WHERE (mapping-based auth)
    const where = [
      `EXISTS (
         SELECT 1
         FROM tblLandlordProperties lp
         WHERE lp.PropertyID = t.PropertyID
           AND lp.LandlordUserID = ?
           AND (lp.ActiveTo IS NULL OR lp.ActiveTo >= CURDATE())
       )`,
    ];
    const whereParams = [landlordId];

    if (status) { where.push('t.CurrentStatus = ?'); whereParams.push(status); }
    if (dateFrom) { where.push('t.CreatedAt   >= ?'); whereParams.push(dateFrom); }
    if (dateTo) { where.push('t.CreatedAt   <= ?'); whereParams.push(dateTo); }

    const whereClause = where.join(' AND ');

    const countSql = `
      SELECT COUNT(*) AS total
      FROM tblTickets t
      WHERE ${whereClause};
    `;

    const ticketsSql = `
      SELECT 
        t.TicketID,
        t.TicketRefNumber,
        t.Description,
        t.UrgencyLevel,
        t.CreatedAt,
        t.CurrentStatus,
        t.PropertyID,

        -- Property information
        p.AddressLine1 AS PropertyAddressLine1,
        p.AddressLine2 AS PropertyAddressLine2,
        p.City         AS PropertyCity,
        p.Province     AS PropertyProvince,
        p.PostalCode   AS PropertyPostalCode,

        -- Client information
        client.FullName AS ClientName,
        client.Email    AS ClientEmail,
        client.Phone    AS ClientPhone,

        -- Preferred "latest approved" quote (approved first, else latest)
        q.QuoteID,
        q.QuoteAmount,
        q.QuoteStatus,
        q.SubmittedAt as QuoteSubmittedAt,

        contractor.FullName as ContractorName,
        contractor.Email    as ContractorEmail,

        -- Next scheduled appointment 
        cs.ScheduleID,
        cs.ProposedDate as AppointmentDate,
        cs.ClientConfirmed as AppointmentConfirmed,

        -- Landlord approval on that quote 
        la.ApprovalStatus as LandlordApprovalStatus,
        la.ApprovedAt     as LandlordApprovedAt

      FROM tblTickets t
      LEFT JOIN tblProperties p ON p.PropertyID = t.PropertyID
      LEFT JOIN tblusers client on client.UserID = t.ClientUserID

      LEFT JOIN tblQuotes q on q.TicketID = t.TicketID
        AND q.QuoteID = (
          SELECT q2.QuoteID
          FROM tblQuotes q2
          WHERE q2.TicketID = t.TicketID
          ORDER BY
            CASE WHEN q2.QuoteStatus = 'Approved' THEN 1 ELSE 2 END,
            q2.SubmittedAt DESC
          LIMIT 1
        )

      LEFT JOIN tblusers contractor ON contractor.UserID = q.ContractorUserID

      LEFT JOIN tblContractorSchedules cs ON cs.TicketID = t.TicketID
        AND cs.ScheduleID = (
          SELECT cs2.ScheduleID
          FROM tblContractorSchedules cs2
          WHERE cs2.TicketID = t.TicketID
            AND cs2.ProposedDate >= NOW()
          ORDER BY cs2.ProposedDate ASC
          LIMIT 1
        )

      LEFT JOIN tblLandlordApprovals la ON la.QuoteID = q.QuoteID
      WHERE ${whereClause}
      ORDER BY t.CreatedAt DESC
      LIMIT ? OFFSET ?
    `;

    const [[countRow]] = await pool.execute(countSql, whereParams);
    const totalCount = countRow?.total || 0;

    const dataParams = [...whereParams, limitNum, offsetNum];
    const [rows] = await pool.execute(ticketsSql, dataParams);

    const tickets = rows.map(r => ({
      ticketId: r.TicketID,
      referenceNumber: r.TicketRefNumber,
      description: r.Description,
      urgencyLevel: r.UrgencyLevel,
      status: r.CurrentStatus,
      createdAt: r.CreatedAt,
      propertyId: r.PropertyID,

      propertyAddress: [
        r.PropertyAddressLine1,
        r.PropertyAddressLine2,
        r.PropertyCity,
        r.PropertyProvince,
        r.PropertyPostalCode
      ].filter(v => v && v.toString().trim()).join(', '),

      client: {
        name: r.ClientName,
        email: r.ClientEmail,
        phone: r.ClientPhone
      },

      quote: r.QuoteID ? {
        id: r.QuoteID,
        amount: Number.parseFloat(r.QuoteAmount || 0),
        status: r.QuoteStatus,
        submittedAt: r.QuoteSubmittedAt,
        contractor: {
          name: r.ContractorName,
          email: r.ContractorEmail
        },
        landlordApproval: {
          status: r.LandlordApprovalStatus,
          approvedAt: r.LandlordApprovedAt
        }
      } : null,

      nextAppointment: r.ScheduleID ? {
        id: r.ScheduleID,
        scheduledDate: r.AppointmentDate,
        clientConfirmed: r.AppointmentConfirmed
      } : null
    }));

    res.json({
      success: true,
      data: {
        tickets,
        pagination: {
          total: totalCount,
          limit: limitNum,
          offset: offsetNum,
          hasMore: offsetNum + limitNum < totalCount
        }
      }
    });

  } catch (err) {
    console.error('Landlord /tickets error:', err);
    res.status(500).json({
      success: false,
      message: 'Error fetching tickets',
      error: process.env.NODE_ENV === 'development' ? err.message : undefined
    });
  }
});

/** helper: landlord owns ticket via mapping */
async function landlordOwnsTicket(landlordId, ticketId) {
  const [rows] = await pool.execute(
    `
    SELECT 1
    FROM tblTickets t
    JOIN tblLandlordProperties lp
      ON lp.PropertyID = t.PropertyID
     AND lp.LandlordUserID = ?
     AND (lp.ActiveTo IS NULL OR lp.ActiveTo >= CURDATE())
    WHERE t.TicketID = ?
    LIMIT 1;
    `,
    [landlordId, ticketId]
  );
  return rows.length > 0;
}

/** helper: landlord owns quote (via the quote's ticket to property mapping) */
async function landlordOwnsQuote(landlordId, quoteId) {
  const [rows] = await pool.execute(
    `
    SELECT 1
    FROM tblQuotes q
    JOIN tblTickets t ON t.TicketID = q.TicketID
    JOIN tblLandlordProperties lp
         ON lp.PropertyID = t.PropertyID
        AND lp.LandlordUserID = ?
        AND (lp.ActiveTo IS NULL OR lp.ActiveTo >= CURDATE())
    WHERE q.QuoteID = ?
    LIMIT 1;
    `,
    [landlordId, quoteId]
  );
  return rows.length > 0;
}

/**
 * GET /api/landlord/quotes/:ticketId
 * Returns all quotes for a ticket after ownership check.
 */
router.get('/quotes/:ticketId', requireAuth, permitRoles('Landlord'), validateTicketId, async (req, res) => {
  try {
    const landlordId = req.user.userId;
    const ticketId = Number.parseInt(req.params.ticketId, 10);
    if (Number.isNaN(ticketId)) return res.status(400).json({ message: 'Invalid ticketId' });

    const owns = await landlordOwnsTicket(landlordId, ticketId);
    if (!owns) return res.status(403).json({ message: 'Not allowed to access this ticket' });

    const [quotes] = await pool.execute(
      `
      SELECT
        q.QuoteID,
        q.TicketID,
        q.ContractorUserID,
        q.QuoteAmount,
        q.QuoteStatus AS QuoteStatus,
        q.SubmittedAt
      FROM tblQuotes q
      WHERE q.TicketID = ?
      ORDER BY q.SubmittedAt DESC;
      `,
      [ticketId]
    );

    res.json({ success: true, data: quotes });
  } catch (err) {
    console.error('Landlord /quotes error:', err);
    res.status(500).json({ success: false, message: 'Server error' });
  }
});

/**
 * (Optional) appointments list
 */
router.get('/tickets/:ticketId/appointments', requireAuth, permitRoles('Landlord'), validateTicketId, async (req, res) => {
  try {
    const landlordId = req.user.userId;
    const ticketId = Number.parseInt(req.params.ticketId, 10);
    if (Number.isNaN(ticketId)) return res.status(400).json({ message: 'Invalid ticketId' });

    const owns = await landlordOwnsTicket(landlordId, ticketId);
    if (!owns) return res.status(403).json({ message: 'Not allowed to access this ticket' });

    const [appointments] = await pool.execute(
      `
      SELECT
        a.ScheduleID AS AppointmentID,
        a.TicketID,
        a.ProposedDate AS Date,
        a.Notes,
        a.ClientConfirmed AS Status
      FROM tblContractorSchedules a
      WHERE a.TicketID = ?
      ORDER BY a.ProposedDate ASC;
      `,
      [ticketId]
    );

    res.json({ success: true, data: { ticketId, appointments } });
  } catch (err) {
    console.error('Landlord /appointments error:', err);
    res.status(500).json({ success: false, message: 'Server error' });
  }
});

/**
 * GET /api/landlord/tickets/:ticketId/history
 * Returns status timeline for a ticket (ownership enforced)
 */
router.get('/tickets/:ticketId/history', requireAuth, permitRoles('Landlord'), validateTicketId, async (req, res) => {
  try {
    const landlordId = req.user.userId;
    const ticketId = Number.parseInt(req.params.ticketId, 10);
    if (Number.isNaN(ticketId)) return res.status(400).json({ message: 'Invalid ticketId' });

    const owns = await landlordOwnsTicket(landlordId, ticketId);
    if (!owns) return res.status(403).json({ message: 'Not allowed to access this ticket' });

    // Flexible SELECT (handles schema differences) – returns [] if table missing
    let rows = [];
    try {
      const [hist] = await pool.execute(
        `
        SELECT
          COALESCE(h.HistoryID, h.ID)                            AS HistoryID,
          h.Status                                               AS Status,
          COALESCE(h.ChangedAt, h.UpdatedAt, h.CreatedAt, NOW()) AS ChangedAt,
          COALESCE(h.ChangedBy, h.UpdatedByUserID)               AS ChangedBy
        FROM tblticketstatushistory h
        WHERE h.TicketID = ?
        ORDER BY ChangedAt ASC;
        `,
        [ticketId]
      );
      rows = hist;
    } catch (_ignore) {
      rows = [];
    }

    return res.json({ success: true, data: { ticketId, timeline: rows } });
  } catch (err) {
    console.error('Landlord /tickets/:ticketId/history error:', err);
    return res.json({ success: true, data: { ticketId: Number(req.params.ticketId), timeline: [] } });
  }
});

/**
 * POST /api/landlord/quotes/:quoteId/approve
 */
router.post('/quotes/:quoteId/approve', requireAuth, permitRoles('Landlord'), validateQuoteId, async (req, res) => {
  const connection = await pool.getConnection();
  try {
    const landlordId = req.user.userId;
    const quoteId = Number.parseInt(req.params.quoteId, 10);
    if (Number.isNaN(quoteId)) return res.status(400).json({ message: 'Invalid quoteId' });

    const owns = await landlordOwnsQuote(landlordId, quoteId);
    if (!owns) return res.status(403).json({ message: 'Not allowed to approve this quote' });

    await connection.beginTransaction();

    const [[qrow]] = await connection.execute(
      'SELECT TicketID FROM tblQuotes WHERE QuoteID = ? LIMIT 1',
      [quoteId]
    );
    if (!qrow) {
      await connection.rollback();
      return res.status(404).json({ message: 'Quote not found' });
    }
    const ticketId = qrow.TicketID;

    // Get contractor info for notification
    const [[contractorInfo]] = await connection.execute(
      'SELECT ContractorUserID FROM tblquotes WHERE QuoteID = ? LIMIT 1',
      [quoteId]
    );
    const contractorUserId = contractorInfo?.ContractorUserID;

    await connection.execute(
      'UPDATE tblQuotes SET QuoteStatus = ? WHERE QuoteID = ?',
      ['Approved', quoteId]
    );

    // Optional: reject all other quotes for the same ticket
    await connection.execute(
      `UPDATE tblQuotes
       SET QuoteStatus = 'Rejected'
       WHERE TicketID = ? AND QuoteID <> ?`,
      [ticketId, quoteId]
    );

    // Advance the ticket to Approved
    await connection.execute(
      `UPDATE tbltickets SET CurrentStatus = 'Approved' WHERE TicketID = ?`,
      [ticketId]
    );

    // Insert-or-update landlord approval
    try {
      await connection.execute(
        `INSERT INTO tblLandlordApprovals (QuoteID, LandlordUserID, ApprovalStatus, ApprovedAt)
         VALUES (?, ?, 'Approved', NOW())`,
        [quoteId, landlordId]
      );
    } catch {
      await connection.execute(
        `UPDATE tblLandlordApprovals
         SET ApprovalStatus = 'Approved', ApprovedAt = NOW()
         WHERE QuoteID = ? AND LandlordUserID = ?`,
        [quoteId, landlordId]
      );
    }

    // Best-effort: append ticket history
    try {
      await connection.execute(
        `INSERT INTO tblTicketStatusHistory (TicketID, Status, UpdatedByUserID, ChangedAt)
         VALUES (?, 'Approved', ?, NOW())`,
        [ticketId, landlordId]
      );
    } catch { /* ignore */ }

    await connection.commit();
    
    // Send notification to contractor (async, doesn't block response)
    if (contractorUserId) {
      notifyQuoteApproved({
        quoteId,
        ticketId,
        landlordUserId: landlordId,
        contractorUserId
      }).catch(err => console.error('Notification error:', err));
    }
    
    return res.json({ success: true, message: 'Quote approved successfully' });
  } catch (err) {
    try { await connection.rollback(); } catch { }
    console.error('Landlord approve quote error:', err);
    return res.status(500).json({ success: false, message: 'Server error' });
  } finally {
    connection.release();
  }
});

/**
 * POST /api/landlord/quotes/:quoteId/reject
 */
router.post('/quotes/:quoteId/reject', requireAuth, permitRoles('Landlord'), validateQuoteId, async (req, res) => {
  const connection = await pool.getConnection();
  try {
    const landlordId = req.user.userId;
    const quoteId = Number.parseInt(req.params.quoteId, 10);
    if (Number.isNaN(quoteId)) return res.status(400).json({ message: 'Invalid quoteId' });

    const owns = await landlordOwnsQuote(landlordId, quoteId);
    if (!owns) return res.status(403).json({ message: 'Not allowed to reject this quote' });

    await connection.beginTransaction();

    const [[qrow]] = await connection.execute(
      'SELECT TicketID FROM tblQuotes WHERE QuoteID = ? LIMIT 1',
      [quoteId]
    );
    if (!qrow) {
      await connection.rollback();
      return res.status(404).json({ message: 'Quote not found' });
    }
    const ticketId = qrow.TicketID;

    // Get contractor info for notification
    const [[contractorInfo]] = await connection.execute(
      'SELECT ContractorUserID FROM tblquotes WHERE QuoteID = ? LIMIT 1',
      [quoteId]
    );
    const contractorUserId = contractorInfo?.ContractorUserID;

    await connection.execute(
      'UPDATE tblQuotes SET QuoteStatus = ? WHERE QuoteID = ?',
      ['Rejected', quoteId]
    );

    try {
      await connection.execute(
        `INSERT INTO tblLandlordApprovals (QuoteID, LandlordUserID, ApprovalStatus, ApprovedAt)
         VALUES (?, ?, 'Rejected', NOW())`,
        [quoteId, landlordId]
      );
    } catch {
      await connection.execute(
        `UPDATE tblLandlordApprovals
           SET ApprovalStatus = 'Rejected', ApprovedAt = NOW()
         WHERE QuoteID = ? AND LandlordUserID = ?`,
        [quoteId, landlordId]
      );
    }

    try {
      await connection.execute(
        `INSERT INTO tblTicketStatusHistory (TicketID, Status, UpdatedByUserID, ChangedAt)
         VALUES (?, 'In Review', ?, NOW())`,
        [ticketId, landlordId]
      );
    } catch { /* ignore */ }

    await connection.commit();
    
    // Send notification to contractor (async, doesn't block response)
    if (contractorUserId) {
      notifyQuoteRejected({
        quoteId,
        ticketId,
        landlordUserId: landlordId,
        contractorUserId
      }).catch(err => console.error('Notification error:', err));
    }
    
    return res.json({ success: true, message: 'Quote rejected successfully' });
  } catch (err) {
    try { await connection.rollback(); } catch { }
    console.error('Landlord reject quote error:', err);
    return res.status(500).json({ success: false, message: 'Server error' });
  } finally {
    connection.release();
  }
});

/**
 * POST /api/landlord/tickets/:ticketId/approve
 */
router.post('/tickets/:ticketId/approve', requireAuth, permitRoles('Landlord'), async (req, res) => {
  const connection = await pool.getConnection();
  try {
    const landlordId = req.user.userId;
    const ticketId = Number.parseInt(req.params.ticketId, 10);
    if (Number.isNaN(ticketId)) return res.status(400).json({ message: 'Invalid ticketId' });

    const owns = await landlordOwnsTicket(landlordId, ticketId);
    if (!owns) return res.status(403).json({ message: 'Not allowed to approve this ticket' });

    await connection.beginTransaction();

    await connection.execute(
      `UPDATE tblLandlordTicketApprovals
         SET ApprovalStatus = 'Approved', ApprovedAt = NOW(), Reason = NULL
       WHERE TicketID = ? AND LandlordUserID = ?`,
      [ticketId, landlordId]
    );

    await connection.execute(
      `UPDATE tblTickets SET CurrentStatus = 'New' WHERE TicketID = ?`,
      [ticketId]
    );

    try {
      await connection.execute(
        `INSERT INTO tblTicketStatusHistory (TicketID, Status, UpdatedByUserID, ChangedAt)
         VALUES (?, 'New', ?, NOW())`,
        [ticketId, landlordId]
      );
    } catch (_err) { /* ignore */ }

    await connection.commit();
    return res.json({ success: true, message: 'Ticket approved successfully' });
  } catch (err) {
    try { await connection.rollback(); } catch { }
    console.error('Landlord approve ticket error:', err);
    return res.status(500).json({ success: false, message: 'Server error' });
  } finally {
    connection.release();
  }
});

/**
 * POST /api/landlord/tickets/:ticketId/reject
 */
router.post('/tickets/:ticketId/reject', requireAuth, permitRoles('Landlord'), async (req, res) => {
  const connection = await pool.getConnection();
  try {
    const landlordId = req.user.userId;
    const ticketId = Number.parseInt(req.params.ticketId, 10);
    if (Number.isNaN(ticketId)) return res.status(400).json({ message: 'Invalid ticketId' });
    const reason = (req.body?.reason || '').toString().trim() || null;

    const owns = await landlordOwnsTicket(landlordId, ticketId);
    if (!owns) return res.status(403).json({ message: 'Not allowed to reject this ticket' });

    await connection.beginTransaction();

    await connection.execute(
      `UPDATE tblLandlordTicketApprovals
         SET ApprovalStatus = 'Rejected', ApprovedAt = NOW(), Reason = ?
       WHERE TicketID = ? AND LandlordUserID = ?`,
      [reason, ticketId, landlordId]
    );

    await connection.execute(
      `UPDATE tblTickets SET CurrentStatus = 'Rejected' WHERE TicketID = ?`,
      [ticketId]
    );

    try {
      await connection.execute(
        `INSERT INTO tblTicketStatusHistory (TicketID, Status, UpdatedByUserID, ChangedAt)
         VALUES (?, 'Rejected', ?, NOW())`,
        [ticketId, landlordId]
      );
    } catch { /* ignore */ }

    await connection.commit();
    return res.json({ success: true, message: 'Ticket rejected successfully' });
  } catch (err) {
    try { await connection.rollback(); } catch { }
    console.error('Landlord reject ticket error:', err);
    return res.status(500).json({ success: false, message: 'Server error' });
  } finally {
    connection.release();
  }
});

// -----------------------------------------------------------------------------
// Properties (unchanged logic, but compatible with PlaceId/geo if present)
// -----------------------------------------------------------------------------
router.get('/properties', requireAuth, permitRoles('Landlord'), async (req, res) => {
  try {
    const landlordId = req.user.userId;
    const [rows] = await pool.execute(
      `SELECT
         p.PropertyID,
         p.AddressLine1,
         p.AddressLine2,
         p.City,
         p.Province,
         p.PostalCode,
         t.TenantUserID,
         tenant.FullName AS TenantName,
         tenant.Email    AS TenantEmail
       FROM tblLandlordProperties lp
       JOIN tblProperties p ON p.PropertyID = lp.PropertyID
       LEFT JOIN tblTenancies t ON t.PropertyID = p.PropertyID AND t.IsActive = 1
       LEFT JOIN tblusers tenant ON tenant.UserID = t.TenantUserID
       WHERE lp.LandlordUserID = ?
         AND (lp.ActiveTo IS NULL OR lp.ActiveTo >= CURDATE())
       ORDER BY p.PropertyID ASC`,
      [landlordId]
    );
    return res.json({ success: true, data: rows });
  } catch (err) {
    console.error('Landlord /properties error:', err);
    return res.status(500).json({ success: false, message: 'Server error' });
  }
});

router.post('/properties', requireAuth, permitRoles('Landlord'), propertyProofUpload.single('proof'), async (req, res) => {
  const connection = await pool.getConnection();
  try {
    const landlordId = req.user.userId;
    const { addressLine1, addressLine2, city, province, postalCode } = req.body;
    const proof = req.file;
    if (!addressLine1 || !city || !province || !postalCode || !proof) {
      return res.status(400).json({ success: false, message: 'Address fields, province and proof are required' });
    }

    await connection.beginTransaction();

    // Optional geo
    const placeId = (req.body?.placeId || req.body?.PlaceId || null);
    const safePlaceId = placeId ? String(placeId).replace(/^places\//, '').slice(0, 64) : null;
    const latitude = req.body?.latitude != null && `${req.body.latitude}`.trim() !== '' ? Number(req.body.latitude) : null;
    const longitude = req.body?.longitude != null && `${req.body.longitude}`.trim() !== '' ? Number(req.body.longitude) : null;

    // REUSE if PlaceId exists
    let propertyId = null;
    if (safePlaceId) {
      const [exists] = await connection.execute(
        `SELECT PropertyID FROM tblProperties WHERE PlaceId = ? LIMIT 1`,
        [safePlaceId]
      );
      if (exists.length) propertyId = exists[0].PropertyID;
    }

    if (!propertyId) {
      const [propRes] = await connection.execute(
        `INSERT INTO tblProperties
         (AddressLine1, AddressLine2, City, Province, PostalCode, PlaceId, Latitude, Longitude)
         VALUES (?, ?, ?, ?, ?, ?, ?, ?)`,
        [
          addressLine1,
          addressLine2 || null,
          city,
          province,
          postalCode,
          safePlaceId,
          Number.isFinite(latitude) ? latitude : null,
          Number.isFinite(longitude) ? longitude : null,
        ]
      );
      propertyId = propRes.insertId;
    }

    await connection.execute(
      `INSERT INTO tblLandlordProperties (PropertyID, LandlordUserID, ActiveFrom, IsPrimary)
       VALUES (?, ?, CURDATE(), 1)`,
      [propertyId, landlordId]
    );

    const filePath = path.join('uploads', 'property-proofs', req.file.filename);
    await connection.execute(
      `INSERT INTO tblPropertyProofs (PropertyID, FilePath) VALUES (?, ?)`,
      [propertyId, filePath]
    );

    await connection.commit();
    return res.status(201).json({ success: true, data: { propertyId } });
  } catch (err) {
    try { await connection.rollback(); } catch { }
    console.error('Landlord /properties POST error:', err);
    return res.status(500).json({ success: false, message: 'Server error' });
  } finally {
    connection.release();
  }
});

export default router;<|MERGE_RESOLUTION|>--- conflicted
+++ resolved
@@ -4,18 +4,9 @@
 import path from 'path';
 import pool from '../db.js';
 import { requireAuth, permitRoles } from '../middleware/authMiddleware.js';
-import { 
-  validateTicketId, 
-  validateQuoteId, 
-  validateLandlordQueries 
-} from '../middleware/validation.js';
-import { notifyQuoteApproved, notifyQuoteRejected } from '../utils/notifications.js';
 
 const router = express.Router();
 
-<<<<<<< HEAD
-router.get('/tickets', requireAuth, permitRoles('Landlord'), validateLandlordQueries, async (req, res) => {
-=======
 // -----------------------------------------------------------------------------
 // Multer configuration for property proof uploads
 // -----------------------------------------------------------------------------
@@ -42,7 +33,6 @@
 // Tickets for landlord (fixes Incorrect arguments to mysqld_stmt_execute)
 // -----------------------------------------------------------------------------
 router.get('/tickets', requireAuth, permitRoles('Landlord'), async (req, res) => {
->>>>>>> abe5c9df
   try {
     const landlordId = req.user.userId;
     const { status, dateFrom, dateTo, limit = '50', offset = '0' } = req.query;
@@ -262,7 +252,7 @@
  * GET /api/landlord/quotes/:ticketId
  * Returns all quotes for a ticket after ownership check.
  */
-router.get('/quotes/:ticketId', requireAuth, permitRoles('Landlord'), validateTicketId, async (req, res) => {
+router.get('/quotes/:ticketId', requireAuth, permitRoles('Landlord'), async (req, res) => {
   try {
     const landlordId = req.user.userId;
     const ticketId = Number.parseInt(req.params.ticketId, 10);
@@ -297,7 +287,7 @@
 /**
  * (Optional) appointments list
  */
-router.get('/tickets/:ticketId/appointments', requireAuth, permitRoles('Landlord'), validateTicketId, async (req, res) => {
+router.get('/tickets/:ticketId/appointments', requireAuth, permitRoles('Landlord'), async (req, res) => {
   try {
     const landlordId = req.user.userId;
     const ticketId = Number.parseInt(req.params.ticketId, 10);
@@ -332,7 +322,7 @@
  * GET /api/landlord/tickets/:ticketId/history
  * Returns status timeline for a ticket (ownership enforced)
  */
-router.get('/tickets/:ticketId/history', requireAuth, permitRoles('Landlord'), validateTicketId, async (req, res) => {
+router.get('/tickets/:ticketId/history', requireAuth, permitRoles('Landlord'), async (req, res) => {
   try {
     const landlordId = req.user.userId;
     const ticketId = Number.parseInt(req.params.ticketId, 10);
@@ -372,7 +362,7 @@
 /**
  * POST /api/landlord/quotes/:quoteId/approve
  */
-router.post('/quotes/:quoteId/approve', requireAuth, permitRoles('Landlord'), validateQuoteId, async (req, res) => {
+router.post('/quotes/:quoteId/approve', requireAuth, permitRoles('Landlord'), async (req, res) => {
   const connection = await pool.getConnection();
   try {
     const landlordId = req.user.userId;
@@ -393,13 +383,6 @@
       return res.status(404).json({ message: 'Quote not found' });
     }
     const ticketId = qrow.TicketID;
-
-    // Get contractor info for notification
-    const [[contractorInfo]] = await connection.execute(
-      'SELECT ContractorUserID FROM tblquotes WHERE QuoteID = ? LIMIT 1',
-      [quoteId]
-    );
-    const contractorUserId = contractorInfo?.ContractorUserID;
 
     await connection.execute(
       'UPDATE tblQuotes SET QuoteStatus = ? WHERE QuoteID = ?',
@@ -446,17 +429,6 @@
     } catch { /* ignore */ }
 
     await connection.commit();
-    
-    // Send notification to contractor (async, doesn't block response)
-    if (contractorUserId) {
-      notifyQuoteApproved({
-        quoteId,
-        ticketId,
-        landlordUserId: landlordId,
-        contractorUserId
-      }).catch(err => console.error('Notification error:', err));
-    }
-    
     return res.json({ success: true, message: 'Quote approved successfully' });
   } catch (err) {
     try { await connection.rollback(); } catch { }
@@ -470,7 +442,7 @@
 /**
  * POST /api/landlord/quotes/:quoteId/reject
  */
-router.post('/quotes/:quoteId/reject', requireAuth, permitRoles('Landlord'), validateQuoteId, async (req, res) => {
+router.post('/quotes/:quoteId/reject', requireAuth, permitRoles('Landlord'), async (req, res) => {
   const connection = await pool.getConnection();
   try {
     const landlordId = req.user.userId;
@@ -491,13 +463,6 @@
       return res.status(404).json({ message: 'Quote not found' });
     }
     const ticketId = qrow.TicketID;
-
-    // Get contractor info for notification
-    const [[contractorInfo]] = await connection.execute(
-      'SELECT ContractorUserID FROM tblquotes WHERE QuoteID = ? LIMIT 1',
-      [quoteId]
-    );
-    const contractorUserId = contractorInfo?.ContractorUserID;
 
     await connection.execute(
       'UPDATE tblQuotes SET QuoteStatus = ? WHERE QuoteID = ?',
@@ -528,17 +493,6 @@
     } catch { /* ignore */ }
 
     await connection.commit();
-    
-    // Send notification to contractor (async, doesn't block response)
-    if (contractorUserId) {
-      notifyQuoteRejected({
-        quoteId,
-        ticketId,
-        landlordUserId: landlordId,
-        contractorUserId
-      }).catch(err => console.error('Notification error:', err));
-    }
-    
     return res.json({ success: true, message: 'Quote rejected successfully' });
   } catch (err) {
     try { await connection.rollback(); } catch { }
