import "dotenv/config"; // keep at top
import express from "express";
import cors from "cors";
import cookieParser from "cookie-parser";
import jwt from "jsonwebtoken";
import bcrypt from "bcrypt";
import path from "path";
import { fileURLToPath } from "url";
import pool, { dbHealth } from "./db.js";
import { dbViewerRoutes } from "./db-viewer.js";

// Routes
import ticketsRoutes from "./routes/tickets.js";
import passwordRoutes from './routes/password.js';
import quoteRoutes from './routes/quotes.js';
import authRoutes from './routes/auth.js';
import adminRoutes from './routes/admin.js';
<<<<<<< HEAD
import { generalRateLimit, authRateLimit, passwordResetRateLimit } from './middleware/rateLimiter.js';
import roleRequestRoutes from './routes/roleRequests.js';

// --- Cookie helpers from .env ---
const envBool = (v, def=false) => {
  if (v === undefined) return def;
  const s = String(v).toLowerCase().trim();
  return ["1","true","yes","on"].includes(s);
};
const cookieSecure = envBool(process.env.COOKIE_SECURE, process.env.NODE_ENV === "production");
const cookieDomain = (process.env.COOKIE_DOMAIN || "").trim() || undefined;

// SameSite values from env (fallbacks mirror your .env recommendations)
const sameSiteAccess = (process.env.COOKIE_SAME_SITE_ACCESS || "Lax");
const sameSiteRefresh = (process.env.COOKIE_SAME_SITE_REFRESH || "Strict");

// Reusable builder for legacy cookie (access-equivalent)
const buildAccessCookieOpts = () => ({
  httpOnly: true,
  sameSite: sameSiteAccess,     // <- use env
  secure: cookieSecure,         // <- use env
  domain: cookieDomain,         // <- use env (undefined in dev)
  maxAge: 7 * 24 * 60 * 60 * 1000,
  path: "/",
});

=======
import roleRequestRoutes from './routes/roleRequests.js';

// Middleware
import { generalRateLimit, authRateLimit, passwordResetRateLimit } from './middleware/rateLimiter.js';
>>>>>>> c747fe1f

// -------------------------------------------------------------------------------------
// Setup & constants
// -------------------------------------------------------------------------------------
const app = express();
if (process.env.NODE_ENV === "production") {
   app.set("trust proxy", 1);
}

app.use(cors({
  origin: (process.env.CORS_ORIGIN?.split(',') || ['http://localhost:5173']).map(s => s.trim()), // frontend URL
  credentials: true
})
);

app.use(express.json());
app.use(cookieParser());

// Apply general rate limiting to all requests
app.use('/api', generalRateLimit);
<<<<<<< HEAD

const JWT_SECRET = process.env.JWT_SECRET || "dev-secret";
const JWT_EXPIRES = process.env.JWT_EXPIRES || "7d";
=======
>>>>>>> c747fe1f

// Serve uploads
const __filename = fileURLToPath(import.meta.url);
const __dirname = path.dirname(__filename);
app.use("/uploads", express.static(path.join(__dirname, "uploads")));

<<<<<<< HEAD
// Serve demo page
app.get('/demo', (req, res) => {
  res.sendFile(path.join(__dirname, 'demo', 'session-demo.html'));
});

app.use("/api/auth", authRoutes);
app.use("/api/password", passwordRoutes);      
app.use("/api/admin", adminRoutes);
app.use("/api/roles", roleRequestRoutes);      // users submit role requests here
app.use("/api/quotes", quoteRoutes);
app.use("/api/tickets", ticketsRoutes);
=======
// -------------------------------------------------------------------------------------
// Routes
// -------------------------------------------------------------------------------------
app.use('/api', passwordRoutes);
app.use('/api/auth', authRoutes);
app.use('/api/admin', adminRoutes);
app.use('/api/roles', roleRequestRoutes);
app.use('/api/quotes', quoteRoutes);
app.use('/api/tickets', ticketsRoutes);
>>>>>>> c747fe1f

// DB viewer
dbViewerRoutes(app);

// Serve demo page
app.get('/demo', (req, res) => {
  res.sendFile(path.join(__dirname, 'demo', 'session-demo.html'));
});

// -------------------------------------------------------------------------------------
// JWT Cookie Helpers
// -------------------------------------------------------------------------------------
const JWT_SECRET = process.env.JWT_SECRET || "dev-secret";
const JWT_EXPIRES = process.env.JWT_EXPIRES || "7d";

function setAuthCookie(res, payload) {
  const token = jwt.sign(payload, JWT_SECRET, { expiresIn: JWT_EXPIRES });
<<<<<<< HEAD
  res.cookie("token", token, buildAccessCookieOpts());
=======
  res.cookie("token", token, {
    httpOnly: true,
    sameSite: "lax",
    secure: process.env.NODE_ENV === 'production',
    maxAge: 7 * 24 * 60 * 60 * 1000,
    path: "/",
  });
>>>>>>> c747fe1f
}

// -------------------------------------------------------------------------------------
// Favicon (avoid noisy 404s)
// -------------------------------------------------------------------------------------
app.get("/favicon.ico", (_req, res) => res.status(204).end());

// -------------------------------------------------------------------------------------
// Root info page
// -------------------------------------------------------------------------------------
app.get("/", (_req, res) => {
  res.send(`
    <h1>🏢 Rawson Backend API</h1>
    <p>Building Management System Backend</p>
    <h2>Available Endpoints:</h2>
    <h3>🔐 Authentication (New Dual-Token System)</h3>
    <ul>
      <li>POST /api/auth/login</li>
      <li>POST /api/auth/register</li>
      <li>GET /api/auth/me</li>
      <li>POST /api/auth/refresh</li>
      <li>POST /api/auth/logout</li>
      <li>POST /api/auth/logout-all</li>
      <li>GET /api/auth/sessions</li>
      <li>DELETE /api/auth/sessions/:id</li>
      <li>DELETE /api/auth/sessions</li>
    </ul>
    <h3>🎪 Demo & Testing</h3>
    <ul>
      <li><a href="/demo" target="_blank">🔐 Session Management Demo</a></li>
    </ul>
    <h3>📋 System</h3>
    <ul>
      <li>GET /api/health</li>
      <li>GET /db-viewer</li>
    </ul>
    <h3>⚠️ Legacy Auth (Deprecated)</h3>
    <ul>
      <li>POST /api/login</li>
      <li>POST /api/register</li>
      <li>GET /api/me</li>
    </ul>
  `);
});

// -------------------------------------------------------------------------------------
// Health check
// -------------------------------------------------------------------------------------
app.get("/api/health", async (_req, res) => {
  try {
    const ok = await dbHealth();
    return ok
      ? res.json({ status: "healthy", database: "connected" })
      : res.status(500).json({ status: "unhealthy", database: "disconnected" });
  } catch (e) {
    return res.status(500).json({ status: "error", message: e.message });
  }
});

// -------------------------------------------------------------------------------------
// Legacy auth (register/login/me/logout)
// -------------------------------------------------------------------------------------
app.post("/api/register", authRateLimit, async (req, res) => {
  try {
    const { fullName, email, password, phone, role } = req.body;
    if (!fullName || !email || !password) return res.status(400).json({ message: "Missing required fields" });

    const rounds = parseInt(process.env.BCRYPT_ROUNDS || "12", 10);
    const hash = await bcrypt.hash(password, rounds);
    const userRole = role || "Client"; // Use provided role or default to Client

    // Set status to Inactive for all new users
    const [result] = await pool.execute(
      "INSERT INTO tblusers (FullName, Email, PasswordHash, Phone, Role, Status) VALUES (?, ?, ?, ?, ?, ?)",
      [fullName, email, hash, phone || null, userRole, "Inactive"]
    );

    setAuthCookie(res, { userId: result.insertId, role: userRole });
    return res.status(201).json({ user: { userId: result.insertId, email, fullName, role: userRole }, message: "User registered successfully" });
  } catch (err) {
    if (err?.code === "ER_DUP_ENTRY") return res.status(409).json({ message: "Email already exists" });
    console.error(err);
    return res.status(500).json({ message: "Server error during registration" });
  }
});

app.post("/api/login", authRateLimit, async (req, res) => {
  try {
    const { email, username, password } = req.body;
    const identifier = email || username;
    if (!identifier || !password) return res.status(400).json({ message: "Email/Username and password required" });

    const [rows] = await pool.execute(
      "SELECT UserID, FullName, Email, PasswordHash, Role, Status FROM tblusers WHERE Email = ? LIMIT 1",
      [identifier]
    );

    if (!rows?.length) return res.status(401).json({ message: "Invalid credentials" });
    const user = rows[0];
    if (user.Status !== "Active") return res.status(403).json({ message: `Account status is ${user.Status}` });

    const ok = await bcrypt.compare(password, user.PasswordHash);
    if (!ok) return res.status(401).json({ message: "Invalid credentials" });

    setAuthCookie(res, { userId: user.UserID, role: user.Role });
    return res.json({ user: { userId: user.UserID, username: user.Email, fullName: user.FullName, email: user.Email, role: user.Role } });
  } catch (err) {
    console.error(err);
    return res.status(500).json({ message: "Server error during login" });
  }
});

app.get("/api/me", async (req, res) => {
  try {
    const token = req.cookies?.token;
    if (!token) return res.status(401).json({ message: "No session" });
    const decoded = jwt.verify(token, JWT_SECRET);

    const [rows] = await pool.execute(
      "SELECT UserID, FullName, Email, Role, Status FROM tblusers WHERE UserID = ? LIMIT 1",
      [decoded.userId]
    );

    if (!rows?.length || rows[0].Status !== "Active") return res.status(401).json({ message: "Invalid session" });
    const u = rows[0];
    return res.json({ user: { userId: u.UserID, username: u.Email, fullName: u.FullName, email: u.Email, role: u.Role } });
  } catch (_e) {
    return res.status(401).json({ message: "Invalid session" });
  }
});

<<<<<<< HEAD
// -------------------------------------------------------------------------------------
// Auth: logout (clear cookie)
// -------------------------------------------------------------------------------------
app.post("/api/logout", (req, res) => {
  res.clearCookie("token", buildAccessCookieOpts());
=======
app.post("/api/logout", (_req, res) => {
  res.clearCookie("token", { path: "/", sameSite: "lax", secure: process.env.NODE_ENV === 'production' });
>>>>>>> c747fe1f
  return res.json({ ok: true });
});

// -------------------------------------------------------------------------------------
// Password reset (legacy)
// -------------------------------------------------------------------------------------
app.post("/api/reset-password", passwordResetRateLimit, async (req, res) => {
  try {
    const { token, password } = req.body;
    if (!token || !password) return res.status(400).json({ message: "Token and new password required" });
    if (password.length < 8) return res.status(400).json({ message: "Password must be at least 8 characters" });

    const crypto = await import('crypto');
    const tokenHash = crypto.default.createHash('sha256').update(token).digest('hex');

    const [rows] = await pool.execute(
      `SELECT pr.UserID, u.Email, u.FullName
       FROM tblPasswordResets pr
       JOIN tblusers u ON pr.UserID = u.UserID
       WHERE pr.TokenHash = ? AND pr.ExpiresAt > NOW() AND pr.UsedAt IS NULL AND u.Status = 'Active'
       LIMIT 1`,
      [tokenHash]
    );

    if (!rows.length) return res.status(400).json({ message: "Invalid or expired reset token" });
    const user = rows[0];

    const rounds = parseInt(process.env.BCRYPT_ROUNDS || '12', 10);
    const passwordHash = await bcrypt.hash(password, rounds);

    const connection = await pool.getConnection();
    try {
      await connection.beginTransaction();
      await connection.execute('UPDATE tblusers SET PasswordHash = ? WHERE UserID = ?', [passwordHash, user.UserID]);
      await connection.execute('UPDATE tblPasswordResets SET UsedAt = NOW() WHERE TokenHash = ?', [tokenHash]);
      await connection.execute('UPDATE tblRefreshTokens SET RevokedAt = NOW WHERE UserID = ? AND RevokedAt IS NULL', [user.UserID]);
      await connection.commit();
      return res.json({ message: "Password has been reset successfully" });
    } catch (err) {
      await connection.rollback();
      throw err;
    } finally {
      connection.release();
    }

  } catch (err) {
    console.error(err);
    return res.status(500).json({ message: "Server error during password reset" });
  }
});

// -------------------------------------------------------------------------------------
// Start server
// -------------------------------------------------------------------------------------
const PORT = process.env.PORT || 5000;

const clientDistPath = path.join(__dirname, "../frontend/dist");
app.use(express.static(clientDistPath));

// SPA fallback: anything not /api or /uploads goes to index.html
app.get(/^\/(?!api|uploads).*/, (_req, res) => {
  res.sendFile(path.join(clientDistPath, "index.html"));
});


app.listen(PORT, () => {
  console.log(`Backend running on http://localhost:${PORT}`);
});<|MERGE_RESOLUTION|>--- conflicted
+++ resolved
@@ -15,46 +15,17 @@
 import quoteRoutes from './routes/quotes.js';
 import authRoutes from './routes/auth.js';
 import adminRoutes from './routes/admin.js';
-<<<<<<< HEAD
-import { generalRateLimit, authRateLimit, passwordResetRateLimit } from './middleware/rateLimiter.js';
-import roleRequestRoutes from './routes/roleRequests.js';
-
-// --- Cookie helpers from .env ---
-const envBool = (v, def=false) => {
-  if (v === undefined) return def;
-  const s = String(v).toLowerCase().trim();
-  return ["1","true","yes","on"].includes(s);
-};
-const cookieSecure = envBool(process.env.COOKIE_SECURE, process.env.NODE_ENV === "production");
-const cookieDomain = (process.env.COOKIE_DOMAIN || "").trim() || undefined;
-
-// SameSite values from env (fallbacks mirror your .env recommendations)
-const sameSiteAccess = (process.env.COOKIE_SAME_SITE_ACCESS || "Lax");
-const sameSiteRefresh = (process.env.COOKIE_SAME_SITE_REFRESH || "Strict");
-
-// Reusable builder for legacy cookie (access-equivalent)
-const buildAccessCookieOpts = () => ({
-  httpOnly: true,
-  sameSite: sameSiteAccess,     // <- use env
-  secure: cookieSecure,         // <- use env
-  domain: cookieDomain,         // <- use env (undefined in dev)
-  maxAge: 7 * 24 * 60 * 60 * 1000,
-  path: "/",
-});
-
-=======
 import roleRequestRoutes from './routes/roleRequests.js';
 
 // Middleware
 import { generalRateLimit, authRateLimit, passwordResetRateLimit } from './middleware/rateLimiter.js';
->>>>>>> c747fe1f
 
 // -------------------------------------------------------------------------------------
 // Setup & constants
 // -------------------------------------------------------------------------------------
 const app = express();
 if (process.env.NODE_ENV === "production") {
-   app.set("trust proxy", 1);
+  app.set("trust proxy", 1);
 }
 
 app.use(cors({
@@ -68,41 +39,21 @@
 
 // Apply general rate limiting to all requests
 app.use('/api', generalRateLimit);
-<<<<<<< HEAD
-
-const JWT_SECRET = process.env.JWT_SECRET || "dev-secret";
-const JWT_EXPIRES = process.env.JWT_EXPIRES || "7d";
-=======
->>>>>>> c747fe1f
 
 // Serve uploads
 const __filename = fileURLToPath(import.meta.url);
 const __dirname = path.dirname(__filename);
 app.use("/uploads", express.static(path.join(__dirname, "uploads")));
 
-<<<<<<< HEAD
-// Serve demo page
-app.get('/demo', (req, res) => {
-  res.sendFile(path.join(__dirname, 'demo', 'session-demo.html'));
-});
-
-app.use("/api/auth", authRoutes);
-app.use("/api/password", passwordRoutes);      
-app.use("/api/admin", adminRoutes);
-app.use("/api/roles", roleRequestRoutes);      // users submit role requests here
-app.use("/api/quotes", quoteRoutes);
-app.use("/api/tickets", ticketsRoutes);
-=======
 // -------------------------------------------------------------------------------------
 // Routes
 // -------------------------------------------------------------------------------------
-app.use('/api', passwordRoutes);
+app.use('/api/password', passwordRoutes);
 app.use('/api/auth', authRoutes);
 app.use('/api/admin', adminRoutes);
 app.use('/api/roles', roleRequestRoutes);
 app.use('/api/quotes', quoteRoutes);
 app.use('/api/tickets', ticketsRoutes);
->>>>>>> c747fe1f
 
 // DB viewer
 dbViewerRoutes(app);
@@ -120,9 +71,6 @@
 
 function setAuthCookie(res, payload) {
   const token = jwt.sign(payload, JWT_SECRET, { expiresIn: JWT_EXPIRES });
-<<<<<<< HEAD
-  res.cookie("token", token, buildAccessCookieOpts());
-=======
   res.cookie("token", token, {
     httpOnly: true,
     sameSite: "lax",
@@ -130,7 +78,6 @@
     maxAge: 7 * 24 * 60 * 60 * 1000,
     path: "/",
   });
->>>>>>> c747fe1f
 }
 
 // -------------------------------------------------------------------------------------
@@ -262,16 +209,8 @@
   }
 });
 
-<<<<<<< HEAD
-// -------------------------------------------------------------------------------------
-// Auth: logout (clear cookie)
-// -------------------------------------------------------------------------------------
-app.post("/api/logout", (req, res) => {
-  res.clearCookie("token", buildAccessCookieOpts());
-=======
 app.post("/api/logout", (_req, res) => {
   res.clearCookie("token", { path: "/", sameSite: "lax", secure: process.env.NODE_ENV === 'production' });
->>>>>>> c747fe1f
   return res.json({ ok: true });
 });
 
@@ -307,8 +246,7 @@
       await connection.beginTransaction();
       await connection.execute('UPDATE tblusers SET PasswordHash = ? WHERE UserID = ?', [passwordHash, user.UserID]);
       await connection.execute('UPDATE tblPasswordResets SET UsedAt = NOW() WHERE TokenHash = ?', [tokenHash]);
-      await connection.execute('UPDATE tblRefreshTokens SET RevokedAt = NOW WHERE UserID = ? AND RevokedAt IS NULL', [user.UserID]);
-      await connection.commit();
+      await connection.execute('UPDATE tblRefreshTokens SET RevokedAt = NOW() WHERE UserID = ? AND RevokedAt IS NULL', [user.UserID]); await connection.commit();
       return res.json({ message: "Password has been reset successfully" });
     } catch (err) {
       await connection.rollback();
