--- conflicted
+++ resolved
@@ -1,10 +1,6 @@
 import React, { useState } from "react";
 import { Link } from 'react-router-dom'
-<<<<<<< HEAD
-import "./styles/index.css";
-=======
 import './styles/index.css';
->>>>>>> 1a7d1db6
 
 function Login() {
   const [email, setEmail] = useState("");
