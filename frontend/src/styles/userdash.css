--- conflicted
+++ resolved
@@ -378,10 +378,8 @@
   box-sizing: border-box;
 }
 
-<<<<<<< HEAD
 /* keep things evenly spaced */
 .log-ticket-card .form-row { margin-bottom: 12px; }
-=======
 .priority-high { background-color: #e53e3e; }   /* red */
 .priority-medium { background-color: #dd6b20; } /* orange */
 .priority-low { background-color: #38a169; }    /* green */
@@ -444,5 +442,4 @@
     flex: none;       /* prevent stretching on mobile */
     min-width: 100px; /* smaller width for mobile */
   }
-}
->>>>>>> e093fd6c
+}