:root {
  --navbar-height: 60px;
}

body {
  background: white;
  font-family: Arial, sans-serif;
  margin: 0;
  padding: 0;
  box-sizing: border-box;
  padding-top: var(--navbar-height);
  overflow-y: auto;
  height: auto;
}

/* =========================
   Navbar Styles
   ========================= */
.navbar {
  display: flex;
  justify-content: space-between;
  align-items: center;
  background-color: white;
  padding: 10px 15px;
  border-bottom: 1px solid black;
  position: fixed;
  top: 0;
  left: 0;
  width: 100%;
  box-sizing: border-box;
  z-index: 1000;
  height: var(--navbar-height);
}

.navbar-logo {
  padding-left: 75px;
}

.navbar-right {
  display: flex;
  align-items: center;
  gap: 0;
  margin-left: auto;
}

.navbar-menu {
  list-style: none;
  display: flex;
  margin: 0;
  padding: 0;
}

.navbar-menu li {
  margin: 0 25px;
}

.navbar-menu a {
  text-decoration: none;
  color: black;
  font-size: 16px;
  transition: color 0.3s;
}

.navbar-menu a:hover {
  color: #FBD402;
}

.navbar-menu a.active {
  color: black;
  font-weight: bold;
  border-bottom: 3px solid #FBD402;
}

.navbar-profile img {
  width: 40px;
  height: 40px;
  border-radius: 50%;
  cursor: pointer;
}

.navbar .navbar-profile {
  position: relative;
}

.navbar .logout-popup button {
  background: #FBD402;
  color: black;
  border: none;
  padding: 5px 10px;
  border-radius: 5px;
  cursor: pointer;
  width: 100%;
  text-align: center;
  left: 50%;
  transform: translateX(-8%) translateY(15%);
}

/* =========================
   Titles
   ========================= */
.contractordashboard-title {
  padding-left: 90px;
  margin-top: -30px;
  z-index: 1;
  margin-bottom: -10px;
}

.sub-title {
  padding-left: 91px;
  margin-top: -15px;
  font-size: 13px;
  margin-bottom: -60px;
}

/* =========================
   Contractor Dashboard
   ========================= */
.contractor-dashboard {
  font-family: Arial, sans-serif;
  background: white;
  padding-top: 30px;
  box-sizing: border-box;
}

.contractor-content {
  flex: 1;
  overflow-y: auto;
  padding-top: 10px;
  padding-bottom: 20px;
}

.jobs-section {
  padding: 0 90px;
  margin-bottom: 40px;
}

.jobs-section h2 {
  font-size: 24px;
  margin-bottom: 20px;
  color: #333;
}

/* ---------- Filters (new polished UI) ---------- */
.jobs-filters {
  padding: 0 90px 14px;
  margin-top: 6px;
}

.filter-card {
  display: flex;
  align-items: flex-end;
  gap: 12px;
  background: #fffef6;
  border: 1px solid #f3e289;
  border-radius: 12px;
  padding: 12px;
  box-shadow: 0 2px 6px rgba(0, 0, 0, .05);
}

.filter-item {
  display: flex;
  flex-direction: column;
  min-width: 180px;
}

.filter-item label {
  font-size: 12px;
  color: #424242;
  margin-bottom: 4px;
  user-select: none;
}

.filter-item select,
.filter-item input[type="date"] {
  appearance: none;
  background: #fff;
  border: 1px solid #e5e5e5;
  border-radius: 8px;
  padding: 8px 10px;
  font-size: 14px;
  box-shadow: inset 0 1px 0 rgba(0, 0, 0, .02);
  outline: none;
  transition: border-color .15s ease, box-shadow .15s ease;
}

.filter-item select:focus,
.filter-item input[type="date"]:focus {
  border-color: #FBD402;
  box-shadow: 0 0 0 3px rgba(251, 212, 2, 0.25);
}

.filter-reset {
  margin-left: auto;
  background: #111;
  color: #fff;
  border: none;
  border-radius: 9px;
  padding: 10px 14px;
  cursor: pointer;
  font-weight: 700;
  box-shadow: 0 2px 0 rgba(0, 0, 0, .2);
  transition: transform .05s ease, filter .2s ease, background .2s ease;
}

.filter-reset:hover {
  opacity: .92;
  transform: translateY(-1px);
}

/* ---------- Table ---------- */
.jobs-table-container {
  border: 1px solid #FBD402;
  border-radius: 8px;
  overflow: hidden;
  box-shadow: 0 2px 8px rgba(0, 0, 0, 0.06);
}

.jobs-table {
  width: 100%;
  border-collapse: collapse;
}

.jobs-table thead th {
  background-color: #f8f8f8;
  padding: 16px;
  text-align: left;
  font-weight: bold;
  color: #333;
  border-bottom: 2px solid #FBD402;
}

/* simple, consistent separators via td border (overridden below by row separators) */
.jobs-table td {
  padding: 16px;
  border-bottom: 1px solid #eee;
}

.jobs-table tbody tr:last-child td {
  border-bottom: none;
}

.jobs-table tr:hover {
  background-color: #f9f9f9;
}

/* Urgency / status */
.urgency-status {
  display: flex;
  flex-direction: column;
  gap: 4px;
}

.status-text {
  font-size: 12px;
  color: #666;
}

.urgency-high {
  color: #e74c3c;
  font-weight: bold;
}

.urgency-medium {
  color: #f39c12;
  font-weight: bold;
}

.urgency-low {
  color: #27ae60;
  font-weight: bold;
}

/* Issue cell */
.issue-cell {
  padding-right: 8px;
}

.issue-inner {
  display: flex;
  align-items: flex-start;
  gap: 8px;
}

.issue-desc {
  display: -webkit-box;
  -webkit-line-clamp: 2;
  -webkit-box-orient: vertical;
  overflow: hidden;
}

/* Gear icon */
.icon-btn {
  border: 1px solid #e5e5e5;
  background: #fff;
  border-radius: 8px;
  width: 28px;
  height: 28px;
  padding: 0;
  display: grid;
  place-items: center;
  cursor: pointer;
  flex: 0 0 28px;
  margin-top: 2px;
}

.icon-btn:hover {
  background: #f3f3f3;
}

/* Responsive */
@media (max-width: 1024px) {

  .jobs-section,
  .jobs-filters {
    padding: 0 20px;
  }

  .filter-card {
    flex-wrap: wrap;
  }

  .filter-reset {
    width: 100%;
    margin-left: 0;
  }

  .jobs-table {
    display: block;
    overflow-x: auto;
  }
}

/* Logo styling in navbar */
.navbar .logo-placeholder {
  color: #FBD402 !important;
  padding: 0 !important;
  margin: 0 auto;
  width: 150px;
  text-align: center !important;
  font-size: 23px !important;
  font-weight: bold;
  font-family: 'Arial Black', sans-serif;
  letter-spacing: 1px;
  background: none !important;
  text-shadow:
    -1px -1px 0 black,
    1px -1px 0 black,
    -1px 1px 0 black,
    1px 1px 0 black,
    -1px 0 0 black,
    1px 0 0 black,
    0 -1px 0 black,
    0 1px 0 black;
}

/* ------------------------------
   Modals
   ------------------------------ */
.ticket-modal-overlay {
  position: fixed;
  inset: 0;
  background: rgba(0, 0, 0, .45);
  display: grid;
  place-items: center;
  z-index: 1200;
  padding: 16px;
}

.ticket-modal {
  width: min(520px, 96vw);
  background: #fffef6;
  border: 1px solid #f3e289;
  border-radius: 14px;
  box-shadow: 0 20px 50px rgba(0, 0, 0, .25);
  padding: 18px 18px 16px;
}

.ticket-modal h3 {
  margin: 0 0 8px 0;
  font-size: 20px;
  color: #222;
}

.ticket-modal p {
  margin: 0 0 10px 0;
  color: #333;
  font-size: 14px;
}

.ticket-modal input[type="datetime-local"] {
  width: 100%;
  padding: 10px 12px;
  border: 1px solid #d8d8d8;
  border-radius: 10px;
  font-size: 14px;
  background: #fff;
  transition: box-shadow .15s ease, border-color .15s ease;
  margin-top: 6px;
}

.ticket-modal input[type="datetime-local"]:focus {
  outline: none;
  border-color: #fbd402;
  box-shadow: 0 0 0 3px rgba(251, 212, 2, 0.35);
}

.ticket-modal .modal-buttons {
  display: flex;
  gap: 10px;
  justify-content: flex-end;
  margin-top: 14px;
}

.ticket-modal .modal-buttons button {
  padding: 10px 14px;
  border: none;
  border-radius: 9px;
  cursor: pointer;
  font-weight: 700;
  box-shadow: 0 2px 0 rgba(0, 0, 0, .2);
  transition: transform .05s ease, filter .2s ease, background .2s ease;
}

.ticket-modal .modal-buttons button:first-child {
  background: #FBD402;
  color: #111;
}

.ticket-modal .modal-buttons button:first-child:hover {
  filter: brightness(0.98);
  transform: translateY(-1px);
}

.ticket-modal .modal-buttons button:last-child {
  background: #111;
  color: #fff;
}

.ticket-modal .modal-buttons button:last-child:hover {
  opacity: .9;
}

@media (max-width: 520px) {
  .ticket-modal {
    padding: 14px;
  }

  .ticket-modal h3 {
    font-size: 18px;
  }

  .ticket-modal .modal-buttons {
    gap: 8px;
  }
}

/* --- Fix grey separator positioning on large screens --- */
/* Let the browser size columns to content (prevents phantom space) */
.jobs-table {
  table-layout: auto;          
  border-spacing: 0;
}

.jobs-table td,
.jobs-table th {
  background-clip: padding-box;
}

/* Make Issue inner wrapper occupy the full cell width */
.issue-cell { padding-right: 8px; }
.issue-inner {
  display: flex;
  align-items: flex-start;
  gap: 8px;
  width: 100%;
}

/* ensure nothing inside Issue adds extra top borders/shadows */
.issue-inner,
.issue-inner * {
  border-top: 0;
  box-shadow: none;
  background-image: none;
}

/* --- Multi-line clamp (standard + webkit) --- */
.issue-desc {
  display: -webkit-box;
  -webkit-box-orient: vertical;
  -webkit-line-clamp: 2;
  line-clamp: 2;
  overflow: hidden;
}

/* --- Row separators: single line across the whole row --- */
.jobs-table tbody tr {
  position: relative;
}

.jobs-table tbody tr::after {
  content: "";
  position: absolute;
  left: 0;
  right: 0;
  bottom: 0;
  height: 1px;
  background: rgba(0,0,0,0.08);
  pointer-events: none;
}

.jobs-table tbody tr:last-child::after {
  display: none;
}

/* Turn off cell-level borders so they can't interfere with row line */
.jobs-table td {
  border-bottom: none !important;
}

/* ===== Actions column: shrink to content & hug the right edge ===== */
.jobs-table th.actions-col,
.jobs-table td.actions-col {
  width: 1%;                 /* shrink to the actual button stack */
  white-space: nowrap;       /* prevent accidental wrapping gaps */
  text-align: right;
  padding-right: 0;          
}

.jobs-table thead th.actions-col {
  vertical-align: middle;
  padding-right: 10px;
}

.action-buttons {
  display: inline-flex;
  flex-direction: column;
  gap: 8px;
  align-items: flex-end;     
  width: 100%;
  margin-right: 0;
}

@media (min-width: 1024px) {
  .jobs-table th.actions-col,
  .jobs-table td.actions-col { padding-right: 10px; }
}

/* Make text inputs inside filter-card match selects/date inputs */
.filter-item input[type="text"] {
  appearance: none;
  background: #fff;
  border: 1px solid #e5e5e5;
  border-radius: 8px;
  padding: 8px 10px;
  font-size: 14px;
  box-shadow: inset 0 1px 0 rgba(0,0,0,.02);
  outline: none;
  transition: border-color .15s ease, box-shadow .15s ease;
}
.filter-item input[type="text"]:focus {
  border-color: #FBD402;
  box-shadow: 0 0 0 3px rgba(251,212,2,0.25);
}

/* ---------- GoodLiving form controls for modals ---------- */
.ticket-modal label {
  display: grid;
  gap: 6px;
  font-weight: 600;
  color: #111827; 
}

/* Amount input */
.gl-input {
  height: 40px;
  padding: 0 12px;
  border-radius: 10px;
  border: 1px solid rgba(17, 24, 39, 0.2);
  background: #fff;
  color: #111827;
  font-size: 14px;
  box-shadow: inset 0 1px 0 rgba(255,255,255,0.6);
  transition: border-color .15s ease, box-shadow .15s ease;
}

.gl-input:focus {
  outline: none;
  border-color: #FBD403;
  box-shadow:
    0 0 0 3px rgba(251, 212, 3, 0.25),
    inset 0 1px 0 rgba(255,255,255,0.6);
}

/* Optional: remove number spin buttons for a cleaner look */
.gl-input::-webkit-outer-spin-button,
.gl-input::-webkit-inner-spin-button {
  -webkit-appearance: none;
  margin: 0;
}
.gl-input[type=number] {
  -moz-appearance: textfield;
}

/* File input (modern browsers) */
.gl-file {
  font-size: 14px;
  color: #111827;
  border: 1px solid rgba(17, 24, 39, 0.2);
  background: #fff;
  border-radius: 10px;
  padding: 8px 10px; /* gives the whole control some breathing room */
  transition: border-color .15s ease, box-shadow .15s ease;
}

.gl-file:focus {
  outline: none;
  border-color: #FBD403;
  box-shadow: 0 0 0 3px rgba(251, 212, 3, 0.25);
}

/* Style the “Choose Files” button itself */
.gl-file::file-selector-button {
  margin-right: 12px;
  padding: 8px 12px;
  border: 1px solid rgba(17, 24, 39, 0.2);
  border-radius: 10px;
  background: rgba(0,0,0,0.06);
  color: #111827;
  font-weight: 700;
  cursor: pointer;
  transition: background .15s ease, transform .02s ease;
}

.gl-file:hover::file-selector-button {
  background: rgba(0,0,0,0.12);
}

.gl-file:active::file-selector-button {
  transform: translateY(1px);
}

/* Make long file names wrap nicely */
.gl-file {
  max-width: 100%;
  overflow: hidden;
  text-overflow: ellipsis;
}

<<<<<<< HEAD
/* Keep modal buttons consistent spacing from fields */
.ticket-modal .modal-buttons {
  margin-top: 16px;
=======
.navbar .logo-placeholder {
  color: #FBD402 !important;
  padding: 0px !important;
  margin: 0px auto;
  width: 150px;
  text-align: center !important;
  font-size: 23px !important; 
  font-weight: bold;
  font-family: 'Arial Black', sans-serif;
  letter-spacing: 1px;
  background: none !important;
  text-shadow: 
    -1px -1px 0 black, 
    1px -1px 0 black, 
    -1px 1px 0 black, 
    1px 1px 0 black,
    -1px 0 0 black,
    1px 0 0 black,
    0 -1px 0 black,
    0 1px 0 black;
}

.contractor-dashboard .section-header {
  display: flex;
  justify-content: space-between;
  align-items: center;
  margin-bottom: 20px;
}

.jobs-filters-contractor {
  display: flex;
  gap: 15px;
  padding: 0; /* match dashboard padding */
  margin-left: 40px;
  /* remove border and background for a cleaner, floating appearance */
  background-color: transparent;
  border: none;
  border-radius: 0;
  align-items: center;
  font-family: Arial, sans-serif;
  margin-bottom: -30px;
}

.jobs-filters-contractor label {
  display: flex;
  flex-direction: column;
  font-size: 13px;
  font-weight: bold;
  color: black;
}

.jobs-filters-contractor select,
.jobs-filters-contractor input[type="date"] {
  margin-top: 5px;
  padding: 6px 10px;
  border-radius: 5px;
  border: 1px solid #FBD402;
  font-size: 14px;
  outline: none;
  cursor: pointer;
}

.jobs-filters-contractor select:hover,
.jobs-filters-contractor input[type="date"]:hover {
  border-color: #000;
}

.jobs-filters-contractor select:focus,
.jobs-filters-contractor input[type="date"]:focus {
  border-color: #FBD402;
  box-shadow: 0 0 5px rgba(251, 212, 2, 0.5);
>>>>>>> 28a6b63d
}<|MERGE_RESOLUTION|>--- conflicted
+++ resolved
@@ -646,31 +646,9 @@
   text-overflow: ellipsis;
 }
 
-<<<<<<< HEAD
 /* Keep modal buttons consistent spacing from fields */
 .ticket-modal .modal-buttons {
   margin-top: 16px;
-=======
-.navbar .logo-placeholder {
-  color: #FBD402 !important;
-  padding: 0px !important;
-  margin: 0px auto;
-  width: 150px;
-  text-align: center !important;
-  font-size: 23px !important; 
-  font-weight: bold;
-  font-family: 'Arial Black', sans-serif;
-  letter-spacing: 1px;
-  background: none !important;
-  text-shadow: 
-    -1px -1px 0 black, 
-    1px -1px 0 black, 
-    -1px 1px 0 black, 
-    1px 1px 0 black,
-    -1px 0 0 black,
-    1px 0 0 black,
-    0 -1px 0 black,
-    0 1px 0 black;
 }
 
 .contractor-dashboard .section-header {
@@ -722,5 +700,4 @@
 .jobs-filters-contractor input[type="date"]:focus {
   border-color: #FBD402;
   box-shadow: 0 0 5px rgba(251, 212, 2, 0.5);
->>>>>>> 28a6b63d
 }