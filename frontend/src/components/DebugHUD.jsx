--- conflicted
+++ resolved
@@ -69,52 +69,6 @@
         maxWidth: 360,
       }}
     >
-<<<<<<< HEAD
-=======
-      <div style={{ fontWeight: 600, marginBottom: 6 }}>Debug HUD</div>
-      <div>
-        <div><strong>init:</strong> {String(initializing)}</div>
-        <div><strong>user:</strong> {user ? `${user.fullName} (${user.role})` : 'null'}</div>
-      </div>
-
-      <div style={{ display: 'flex', gap: 8, marginTop: 8, flexWrap: 'wrap' }}>
-        <button
-          onClick={doRefreshToken}
-          disabled={busy}
-          style={{ padding: '4px 8px', borderRadius: 6, background: '#2563eb', color: 'white', border: 'none' }}
-        >
-          Refresh token
-        </button>
-        <button
-          onClick={doReloadMe}
-          disabled={busy}
-          style={{ padding: '4px 8px', borderRadius: 6, background: '#10b981', color: 'white', border: 'none' }}
-        >
-          Reload /me
-        </button>
-        <Link
-          to="/sessions"
-          style={{ padding: '4px 8px', borderRadius: 6, background: '#6b7280', color: 'white', textDecoration: 'none' }}
-        >
-          Sessions
-        </Link>
-        <button
-          onClick={doLogout}
-          disabled={busy}
-          style={{ padding: '4px 8px', borderRadius: 6, background: '#ef4444', color: 'white', border: 'none' }}
-        >
-          Logout
-        </button>
-        <button
-          onClick={() => setShown(false)}
-          disabled={busy}
-          style={{ padding: '4px 8px', borderRadius: 6, background: '#6b7280', color: 'white', border: 'none' }}
-        >
-          Hide
-        </button>
-      </div>
-
->>>>>>> 28a6b63d
       {msg && <div style={{ marginTop: 6, opacity: 0.9 }}>{msg}</div>}
     </div>
   );
