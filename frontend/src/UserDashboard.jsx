import { useEffect, useState } from "react";
import { Link } from "react-router-dom";
import { useAuth } from "./context/AuthContext.jsx";
import gearIcon from "./assets/settings.png";
import "./styles/userdash.css";

function UserDashboard() {
  const { logout } = useAuth();

  // State
  const [tickets, setTickets] = useState([]);
  const [loading, setLoading] = useState(true);
  const [showLogout, setShowLogout] = useState(false);

  const [selectedTicket, setSelectedTicket] = useState(null);
  const [ticketHistory, setTicketHistory] = useState([]);
  const [ticketMedia, setTicketMedia] = useState([]);
  const [contractorResponses, setContractorResponses] = useState([]);
  const [landlordApprovals, setLandlordApprovals] = useState([]);
  const [modalLoading, setModalLoading] = useState(false);
  const [showConfirm, setShowConfirm] = useState(false);
  const [activeTab, setActiveTab] = useState("open"); // "open" or "closed"

<<<<<<< HEAD
  // Appointment & contractor state
  const [approvedContractor, setApprovedContractor] = useState(null);
  const [scheduleDate, setScheduleDate] = useState('');
  const [showScheduleForm, setShowScheduleForm] = useState(false);
  const [booking, setBooking] = useState(false);

=======
>>>>>>> 7bcf3074


  // Filters
  const [filterStatus, setFilterStatus] = useState("");
  const [filterDate, setFilterDate] = useState("");
  const [searchTerm, setSearchTerm] = useState("");
  const [currentPage, setCurrentPage] = useState(1);
  const itemsPerPage = 6;

  // Priority order
  const priorityOrder = { High: 1, Medium: 2, Low: 3 };

// Fetch tickets
  useEffect(() => {
    const fetchTickets = async () => {
      try {
        // Fetch the currently authenticated client's tickets.  The backend
        // returns an array of ticket objects with `CurrentStatus` and other
        // properties.  If you modify the API endpoint, update this path.
        const res = await fetch("/api/tickets/client/tickets", { credentials: "include" });
        const data = await res.json();
        if (res.ok) setTickets(Array.isArray(data.tickets) ? data.tickets : []);
        else console.error("Failed to fetch tickets:", data);
      } catch (err) {
        console.error("Error fetching tickets:", err);
      } finally {
        setLoading(false);
      }
    };
    fetchTickets();
  }, []);

// Logout handler
const handleLogout = async () => {
  await logout();
  window.location.reload();
};

// Open ticket modal & fetch details
const openTicketModal = async (ticket) => {
  setSelectedTicket(ticket);
  setModalLoading(true);
  setTicketHistory([]);
  setTicketMedia([]);
  setContractorResponses([]);
  setLandlordApprovals([]);

  // reset appointment state
  setApprovedContractor(null);
  setScheduleDate('');
  setShowScheduleForm(false);

  try {
    const historyRes = await fetch(`/api/tickets/${ticket.TicketID}/history`, { credentials: "include" });
    const historyData = await historyRes.json();
    if (historyRes.ok) setTicketHistory(historyData.timeline || []);

    const mediaRes = await fetch(`/api/tickets/${ticket.TicketID}`, { credentials: "include" });
    const mediaData = await mediaRes.json();
    if (mediaRes.ok) setTicketMedia(mediaData.media || []);

    // Fetch approved contractor for appointment booking
    try {
      const contractorRes = await fetch(`/api/tickets/${ticket.TicketID}/approved-contractor`, { credentials: 'include' });
      const contractorData = await contractorRes.json();
      if (contractorRes.ok && contractorData.contractor) {
        setApprovedContractor(contractorData.contractor);
      } else {
        setApprovedContractor(null);
      }
    } catch (err) {
      console.error('Error fetching approved contractor:', err);
      setApprovedContractor(null);
    }
  } catch (err) {
    console.error("Error fetching ticket details:", err);
  } finally {
    setModalLoading(false);
  }
};

// Close modal
const closeModal = () => {
  setSelectedTicket(null);
  setTicketHistory([]);
  setTicketMedia([]);
  setContractorResponses([]);
  setLandlordApprovals([]);

  // Reset appointment state on modal close
  setApprovedContractor(null);
  setScheduleDate('');
  setShowScheduleForm(false);
};

// Close ticket
const closeTicket = async () => {
  if (!selectedTicket) return;
  try {
    const res = await fetch(`/api/tickets/${selectedTicket.TicketID}/close`, {
      method: "POST",
      credentials: "include",
    });
    const data = await res.json();
    if (res.ok) {
      // Update the local list and modal with the new Completed status.  The UI
      // displays Completed as "Closed" via the statusLabel helper above.
      setTickets(prev =>
        prev.map(t => t.TicketID === selectedTicket.TicketID ? { ...t, CurrentStatus: "Completed" } : t)
      );
      setSelectedTicket(prev => ({ ...prev, CurrentStatus: "Completed" }));
    } else {
      console.error("Failed to close ticket", data);
    }
  } catch (err) {
    console.error(err);
  }
};


  // Filter, search, paginate & sort tickets
  // Normalize backend status values into display-friendly labels.  If you
  // introduce new statuses on the backend, update this map accordingly.
  const statusLabel = (status) => {
    switch (status) {
      case 'New':
        return 'New';
      case 'In Review':
        return 'In Review';
      case 'Quoting':
        return 'Quoting';
      case 'Awaiting Landlord Approval':
        return 'Awaiting Approval';
      case 'Awaiting Appointment':
        return 'Awaiting Appointment';
      case 'Approved':
        return 'Approved';
      case 'Scheduled':
        return 'Scheduled';
      case 'Completed':
        return 'Closed';
      default:
        return status || '';
    }
  };

  const filteredTickets = tickets.filter(ticket => {
    const dispStatus = statusLabel(ticket.CurrentStatus);
    const matchesStatus = filterStatus ? dispStatus === filterStatus : true;
    const matchesDate = filterDate ? (ticket.CreatedAt?.split('T')[0] === filterDate) : true;
    const matchesSearch = searchTerm
      ? (ticket.Description || '').toLowerCase().includes(searchTerm.toLowerCase()) ||
        (ticket.TicketRefNumber || '').toLowerCase().includes(searchTerm.toLowerCase())
      : true;
    return matchesStatus && matchesDate && matchesSearch;
  });
  const handleTabChange = (tab) => {
  setActiveTab(tab);
  setCurrentPage(1); // reset page whenever tab changes
};


  const totalPages = Math.ceil(filteredTickets.length / itemsPerPage);
  const startIndex = (currentPage - 1) * itemsPerPage;
  const paginatedTickets = filteredTickets.slice(startIndex, startIndex + itemsPerPage);
  const sortedTickets = [...paginatedTickets].sort((a, b) => priorityOrder[a.UrgencyLevel] - priorityOrder[b.UrgencyLevel]);
const displayedTickets = sortedTickets.filter(ticket => 
  activeTab === "open"
    ? statusLabel(ticket.CurrentStatus) !== "Closed"
    : statusLabel(ticket.CurrentStatus) === "Closed"
);

  return (
    <>
      <div className="dashboard-page">
        {/* Navbar */}
        <nav className="navbar">
          <div className="navbar-logo"><div className="logo-placeholder">GoodLiving</div></div>
          <div className="navbar-right">
            <ul className="navbar-menu">
              <li><Link to="/">Dashboard</Link></li>
              <li><Link to="/ticket">Tickets</Link></li>
              <li><Link to="/notifications">Notifications</Link></li>
              <li><Link to="/settings">Settings</Link></li>
            </ul>
          </div>
          <div className="navbar-profile">
            <button className="profile-btn" onClick={() => setShowLogout(!showLogout)}>
              <img src="https://placehold.co/40" alt="profile" />
            </button>
            {showLogout && (
              <div className="logout-popup">
                <button onClick={handleLogout}>Log Out</button>
              </div>
            )}
          </div>
        </nav>

        {/* Content */}
        <div className="content">
          <div className="clientdashboard-title"><h1>Dashboard</h1></div>
          <div className="sub-title"><h2>My Tickets</h2></div>

          <div className="ticket-tabs">
  <button
    className={`tab-btn ${activeTab === "open" ? "active" : ""}`}
    onClick={() => handleTabChange("open")}
  >
    Open Tickets
  </button>
  <button
    className={`tab-btn ${activeTab === "closed" ? "active" : ""}`}
    onClick={() => handleTabChange("closed")}
  >
    Closed Tickets
  </button>
</div>



         {/* Filters + Search */}
<div className="ticket-filters">
  {/* Search Input */}
  <input
    type="text"
    placeholder="Search tickets..."
    value={searchTerm}
    onChange={e => {
      setSearchTerm(e.target.value);
      setCurrentPage(1); // reset pagination
    }}
  />

  {/* Status Filter */}
  <select
    value={filterStatus}
    onChange={e => {
      setFilterStatus(e.target.value);
      setCurrentPage(1); // reset pagination
    }}
  >
    <option value="">All Statuses</option>
    {activeTab === "open" ? (
      <>
        <option value="New">New</option>
        <option value="In Review">In Review</option>
        <option value="Quoting">Quoting</option>
        <option value="Awaiting Approval">Awaiting Approval</option>
        <option value="Awaiting Appointment">Awaiting Appointment</option>
        <option value="Approved">Approved</option>
        <option value="Scheduled">Scheduled</option>
      </>
    ) : (
      <option value="Closed">Closed</option>
    )}
  </select>

  {/* Date Filter */}
  <input
    type="date"
    value={filterDate}
    onChange={e => {
      setFilterDate(e.target.value);
      setCurrentPage(1); // reset pagination
    }}
  />
</div>

{/* Log New Ticket Button */}
<div className="dash-submit-container">
  <Link to="/ticket" className="dash-submit">Log a New Ticket</Link>
</div>



      {/* Ticket List */}
{loading ? (
  <p className="empty-tickets">Loading tickets...</p>
) : displayedTickets.length === 0 ? (
  <div className="empty-tickets">
    {activeTab === "open" ? "No open tickets." : "No closed tickets."}
  </div>
) : (
  <div className="tickets-container">
    <div className="tickets-grid">
      {displayedTickets.map(ticket => {
        const ticketDate = new Date(ticket.CreatedAt);
        const isOld = ticketDate <= new Date(Date.now() - 30*24*60*60*1000);

        return (
          <div key={ticket.TicketID} className="ticket-card">
            <div className="ticket-info">
              <h3>{ticket.Description}</h3>
              <p>Ticket Ref: {ticket.TicketRefNumber}</p>
              <p>Logged: {ticketDate.toLocaleDateString()}</p>
              <p>
                Priority: <span className={`priority-badge priority-${ticket.UrgencyLevel.toLowerCase()}`}>
                  {ticket.UrgencyLevel}{isOld ? " • Old" : ""}
                </span>
              </p>
              <p>
                Status: <span className={`status-badge status-${statusLabel(ticket.CurrentStatus).toLowerCase()}`}>
                  {statusLabel(ticket.CurrentStatus)}
                </span>
              </p>

              <div className="ticket-actions">
                <button className="view-details" onClick={() => openTicketModal(ticket)}>
                  View Details
                </button>

                {statusLabel(ticket.CurrentStatus) !== "Closed" && (
                  <button
                    className="close-ticket-btn"
                    onClick={() => {
                      setSelectedTicket(ticket);
                      setShowConfirm(true);
                    }}
                  >
                    Close Ticket
                  </button>
                )}

                <img src={gearIcon} alt="settings" className="settings-icon" />
              </div>
            </div>
          </div>
        );
      })}
    </div>

    {totalPages > 1 && (
      <div className="pagination-controls">
        <button disabled={currentPage === 1} onClick={() => setCurrentPage(p => p - 1)}>Prev</button>
        <span>Page {currentPage} of {totalPages}</span>
        <button disabled={currentPage === totalPages} onClick={() => setCurrentPage(p => p + 1)}>Next</button>
      </div>
    )}
  </div>
)}


        
        </div>
      </div>
      
      {/* Ticket Modal */}
      {selectedTicket && (
        <div className="modal-overlay">
          <div className="modal-content">
            <button className="modal-close" onClick={closeModal}>×</button>
            <h2 className="modal-title">Ticket Details</h2>

            <div className="modal-section">
              <p><strong>Submitted:</strong> {new Date(selectedTicket.CreatedAt).toLocaleString()}</p>
              <p><strong>Description:</strong> {selectedTicket.Description}</p>
            <p><strong>Status:</strong> <span className={`status-badge status-${statusLabel(selectedTicket.CurrentStatus).toLowerCase()}`}>{statusLabel(selectedTicket.CurrentStatus)}</span></p>
            </div>

          {/* --- Ticket Details Modal --- */}
{selectedTicket && (
  <div className="modal-overlay">
    <div className="modal-content">
      <button className="modal-close" onClick={closeModal}>×</button>
      <h2 className="modal-title">Ticket Details</h2>

      {/* --- Media Preview --- */}
      <div className="modal-section">
        <h3>Media</h3>
        {ticketMedia.length === 0 ? (
          <p className="empty-text">No media uploaded</p>
        ) : (
          <div className="media-gallery-grid">
            {ticketMedia.map((m, idx) => (
              <div key={idx} className="media-card">
                {m.MediaURL && (m.MediaType?.startsWith("image") || m.MediaURL.match(/\.(jpg|jpeg|png|gif)$/i)) ? (
                  <img
                    src={m.MediaURL}
                    alt={`Media ${idx}`}
                    onError={(e) => e.currentTarget.src = "https://placehold.co/150x100?text=No+Image"}
                    onClick={() => window.open(m.MediaURL, "_blank")}
                  />
                ) : m.MediaURL && m.MediaType?.startsWith("video") ? (
                  <video controls className="media-thumb">
                    <source src={m.MediaURL} type={m.MediaType} />
                  </video>
                ) : (
                  <div className="media-placeholder">No preview available</div>
                )}
              </div>
            ))}
          </div>
        )}
      </div>

      {/* --- Timeline --- */}
      <div className="modal-section">
        <h3>Timeline</h3>
        {modalLoading ? (
          <p>Loading history...</p>
        ) : (
          <ul className="timeline-list">
            {[...ticketHistory.map(h => ({
              type: "status",
              label: h.Status,
              date: h.UpdatedAt,
              user: h.UpdatedByUserID || "System"
            })), 
            ...contractorResponses.map(r => ({
              type: "update",
              label: "Contractor Update",
              date: r.date,
              user: r.contractorName || "Contractor",
              message: r.message
            }))]
            .sort((a, b) => new Date(a.date) - new Date(b.date))
            .map((entry, idx) => (
              <li key={idx} className="timeline-entry">
                <div className={`timeline-icon ${entry.type}`} />
                <div className="timeline-content">
                  <strong>{entry.label}</strong>
                  <p className="timeline-meta">
                    {new Date(entry.date).toLocaleString()} — {entry.user}
                  </p>
                  {entry.message && <p>{entry.message}</p>}
                </div>
              </li>
            ))}
          </ul>
        )}
      </div>

      {/* --- Landlord Approvals --- */}
      <div className="modal-section">
        <h3>Landlord Approvals</h3>
        {landlordApprovals.length === 0 ? (
          <p className="empty-text">No approvals yet.</p>
        ) : (
          <ul className="updates-list">
            {landlordApprovals.map((a, i) => (
              <li key={i}>
                <strong>{a.status}</strong>
                <span className="update-date">
                  {new Date(a.date).toLocaleString()}
                </span>
              </li>
            ))}
          </ul>
        )}
      </div>

      {/* --- Footer --- */}
      <div className="modal-footer">
        {statusLabel(selectedTicket.CurrentStatus) !== "Closed" && (
          <button
            className="close-ticket-btn"
            onClick={() => setShowConfirm(true)}
          >
            Close Ticket
          </button>
        )}
<<<<<<< HEAD

        {/* Appointment booking & WhatsApp contact options for approved tickets */}
        {(selectedTicket.CurrentStatus === 'Approved' || selectedTicket.CurrentStatus === 'Awaiting Appointment') && approvedContractor && (
          <div className="appointment-actions">
            {showScheduleForm ? (
              <div className="schedule-form">
                <input
                  type="datetime-local"
                  className="schedule-input"
                  value={scheduleDate}
                  onChange={e => setScheduleDate(e.target.value)}
                  min={new Date().toISOString().slice(0,16)}
                />
                <button
                  className="schedule-submit-btn"
                  disabled={!scheduleDate || booking}
                  onClick={async () => {
                    if (!scheduleDate) return;
                    try {
                      setBooking(true);
                      const proposedDate = new Date(scheduleDate);
                      // Ensure if only date selected, set noon to avoid timezone issues
                      if (!scheduleDate.includes('T')) {
                        proposedDate.setHours(12, 0, 0, 0);
                      }
                      const res = await fetch(`/api/tickets/${selectedTicket.TicketID}/appointments`, {
                        method: 'POST',
                        credentials: 'include',
                        headers: { 'Content-Type': 'application/json' },
                        body: JSON.stringify({ scheduledAt: proposedDate.toISOString() })
                      });
                      const data = await res.json();
                      if (!res.ok) throw new Error(data?.message || 'Failed to book appointment');
                      // Update local ticket status to Scheduled
                      setTickets(prev => prev.map(t => t.TicketID === selectedTicket.TicketID ? { ...t, CurrentStatus: 'Scheduled' } : t));
                      setSelectedTicket(prev => prev ? { ...prev, CurrentStatus: 'Scheduled' } : null);
                      setShowScheduleForm(false);
                      setScheduleDate('');
                      alert('Appointment booked successfully');
                    } catch (err) {
                      console.error(err);
                      alert(err.message || 'Failed to book appointment');
                    } finally {
                      setBooking(false);
                    }
                  }}
                >
                  Confirm
                </button>
                <button
                  className="schedule-cancel-btn"
                  onClick={() => {
                    setShowScheduleForm(false);
                    setScheduleDate('');
                  }}
                >
                  Cancel
                </button>
              </div>
            ) : (
              <button
                className="book-appointment-btn"
                onClick={() => setShowScheduleForm(true)}
              >
                Book Appointment
              </button>
            )}
            {/* WhatsApp contact button */}
            {approvedContractor?.phone && (
              <button
                className="whatsapp-btn"
                onClick={() => {
                  const phone = approvedContractor.phone.replace(/[^\d]/g, '');
                  window.open(`https://wa.me/${phone}`, '_blank');
                }}
              >
                Message Contractor
              </button>
            )}
=======
      </div>
    </div>
  </div>
)}

{/* --- Confirm Close Ticket Modal --- */}
{showConfirm && (
  <div className="modal-overlay">
    <div className="confirm-modal">
      <h3>Confirm Ticket Closure</h3>
      <p>Are you sure you want to close this ticket? This action cannot be undone.</p>
      <div className="confirm-buttons">
        <button className="cancel-btn" onClick={() => setShowConfirm(false)}>
          Cancel
        </button>
        <button
          className="accept-btn"
          onClick={() => {
            closeTicket();
            setShowConfirm(false);
            closeModal(); // close the modal
          }}
        >
          Confirm
        </button>
      </div>
    </div>
  </div>
)}
>>>>>>> 7bcf3074
          </div>
        )}
      </div>
    </div>
  </div>
)}

{/* --- Confirm Close Ticket Modal --- */}
{showConfirm && (
  <div className="modal-overlay">
    <div className="confirm-modal">
      <h3>Confirm Ticket Closure</h3>
      <p>Are you sure you want to close this ticket? This action cannot be undone.</p>
      <div className="confirm-buttons">
        <button className="cancel-btn" onClick={() => setShowConfirm(false)}>
          Cancel
        </button>
        <button
          className="accept-btn"
          onClick={() => {
            closeTicket();
            setShowConfirm(false);
            closeModal(); // close the modal
          }}
        >
          Confirm
        </button>
      </div>
    </div>
  </div>
)}
          </div>
        </div>
      )}  
    </>
  );
}

export default UserDashboard;<|MERGE_RESOLUTION|>--- conflicted
+++ resolved
@@ -15,22 +15,17 @@
   const [selectedTicket, setSelectedTicket] = useState(null);
   const [ticketHistory, setTicketHistory] = useState([]);
   const [ticketMedia, setTicketMedia] = useState([]);
-  const [contractorResponses, setContractorResponses] = useState([]);
-  const [landlordApprovals, setLandlordApprovals] = useState([]);
+  const [contractorResponses, setContractorResponses] = useState([]); // placeholder for future use
+  const [landlordApprovals, setLandlordApprovals] = useState([]);     // placeholder for future use
   const [modalLoading, setModalLoading] = useState(false);
   const [showConfirm, setShowConfirm] = useState(false);
-  const [activeTab, setActiveTab] = useState("open"); // "open" or "closed"
-
-<<<<<<< HEAD
-  // Appointment & contractor state
+  const [activeTab, setActiveTab] = useState("open"); // "open" | "closed"
+
+  // Appointment & contractor state (client can book after quote approved)
   const [approvedContractor, setApprovedContractor] = useState(null);
-  const [scheduleDate, setScheduleDate] = useState('');
+  const [scheduleDate, setScheduleDate] = useState("");
   const [showScheduleForm, setShowScheduleForm] = useState(false);
   const [booking, setBooking] = useState(false);
-
-=======
->>>>>>> 7bcf3074
-
 
   // Filters
   const [filterStatus, setFilterStatus] = useState("");
@@ -39,16 +34,12 @@
   const [currentPage, setCurrentPage] = useState(1);
   const itemsPerPage = 6;
 
-  // Priority order
   const priorityOrder = { High: 1, Medium: 2, Low: 3 };
 
-// Fetch tickets
+  // Fetch tickets
   useEffect(() => {
     const fetchTickets = async () => {
       try {
-        // Fetch the currently authenticated client's tickets.  The backend
-        // returns an array of ticket objects with `CurrentStatus` and other
-        // properties.  If you modify the API endpoint, update this path.
         const res = await fetch("/api/tickets/client/tickets", { credentials: "include" });
         const data = await res.json();
         if (res.ok) setTickets(Array.isArray(data.tickets) ? data.tickets : []);
@@ -62,150 +53,130 @@
     fetchTickets();
   }, []);
 
-// Logout handler
-const handleLogout = async () => {
-  await logout();
-  window.location.reload();
-};
-
-// Open ticket modal & fetch details
-const openTicketModal = async (ticket) => {
-  setSelectedTicket(ticket);
-  setModalLoading(true);
-  setTicketHistory([]);
-  setTicketMedia([]);
-  setContractorResponses([]);
-  setLandlordApprovals([]);
-
-  // reset appointment state
-  setApprovedContractor(null);
-  setScheduleDate('');
-  setShowScheduleForm(false);
-
-  try {
-    const historyRes = await fetch(`/api/tickets/${ticket.TicketID}/history`, { credentials: "include" });
-    const historyData = await historyRes.json();
-    if (historyRes.ok) setTicketHistory(historyData.timeline || []);
-
-    const mediaRes = await fetch(`/api/tickets/${ticket.TicketID}`, { credentials: "include" });
-    const mediaData = await mediaRes.json();
-    if (mediaRes.ok) setTicketMedia(mediaData.media || []);
-
-    // Fetch approved contractor for appointment booking
+  // Logout
+  const handleLogout = async () => {
+    await logout();
+    window.location.reload();
+  };
+
+  // Helpers
+  const statusLabel = (status) => {
+    switch (status) {
+      case "New": return "New";
+      case "In Review": return "In Review";
+      case "Quoting": return "Quoting";
+      case "Awaiting Landlord Approval": return "Awaiting Approval";
+      case "Awaiting Appointment": return "Awaiting Appointment";
+      case "Approved": return "Approved";
+      case "Scheduled": return "Scheduled";
+      case "Completed": return "Closed";
+      default: return status || "";
+    }
+  };
+
+  // Open modal & fetch details
+  const openTicketModal = async (ticket) => {
+    setSelectedTicket(ticket);
+    setModalLoading(true);
+    setTicketHistory([]);
+    setTicketMedia([]);
+    setContractorResponses([]);
+    setLandlordApprovals([]);
+    setApprovedContractor(null);
+    setScheduleDate("");
+    setShowScheduleForm(false);
+
     try {
-      const contractorRes = await fetch(`/api/tickets/${ticket.TicketID}/approved-contractor`, { credentials: 'include' });
-      const contractorData = await contractorRes.json();
-      if (contractorRes.ok && contractorData.contractor) {
-        setApprovedContractor(contractorData.contractor);
-      } else {
+      const historyRes = await fetch(`/api/tickets/${ticket.TicketID}/history`, { credentials: "include" });
+      const historyData = await historyRes.json();
+      if (historyRes.ok) setTicketHistory(historyData.timeline || []);
+
+      const mediaRes = await fetch(`/api/tickets/${ticket.TicketID}`, { credentials: "include" });
+      const mediaData = await mediaRes.json();
+      if (mediaRes.ok) setTicketMedia(mediaData.media || []);
+
+      // Approved contractor (booking allowed only after quote approved)
+      try {
+        const contractorRes = await fetch(`/api/tickets/${ticket.TicketID}/approved-contractor`, { credentials: "include" });
+        const contractorData = await contractorRes.json();
+        setApprovedContractor(contractorRes.ok ? contractorData.contractor || null : null);
+      } catch (e) {
+        console.error("Error fetching approved contractor:", e);
         setApprovedContractor(null);
       }
     } catch (err) {
-      console.error('Error fetching approved contractor:', err);
-      setApprovedContractor(null);
-    }
-  } catch (err) {
-    console.error("Error fetching ticket details:", err);
-  } finally {
-    setModalLoading(false);
-  }
-};
-
-// Close modal
-const closeModal = () => {
-  setSelectedTicket(null);
-  setTicketHistory([]);
-  setTicketMedia([]);
-  setContractorResponses([]);
-  setLandlordApprovals([]);
-
-  // Reset appointment state on modal close
-  setApprovedContractor(null);
-  setScheduleDate('');
-  setShowScheduleForm(false);
-};
-
-// Close ticket
-const closeTicket = async () => {
-  if (!selectedTicket) return;
-  try {
-    const res = await fetch(`/api/tickets/${selectedTicket.TicketID}/close`, {
-      method: "POST",
-      credentials: "include",
-    });
-    const data = await res.json();
-    if (res.ok) {
-      // Update the local list and modal with the new Completed status.  The UI
-      // displays Completed as "Closed" via the statusLabel helper above.
-      setTickets(prev =>
-        prev.map(t => t.TicketID === selectedTicket.TicketID ? { ...t, CurrentStatus: "Completed" } : t)
-      );
-      setSelectedTicket(prev => ({ ...prev, CurrentStatus: "Completed" }));
-    } else {
-      console.error("Failed to close ticket", data);
-    }
-  } catch (err) {
-    console.error(err);
-  }
-};
-
-
-  // Filter, search, paginate & sort tickets
-  // Normalize backend status values into display-friendly labels.  If you
-  // introduce new statuses on the backend, update this map accordingly.
-  const statusLabel = (status) => {
-    switch (status) {
-      case 'New':
-        return 'New';
-      case 'In Review':
-        return 'In Review';
-      case 'Quoting':
-        return 'Quoting';
-      case 'Awaiting Landlord Approval':
-        return 'Awaiting Approval';
-      case 'Awaiting Appointment':
-        return 'Awaiting Appointment';
-      case 'Approved':
-        return 'Approved';
-      case 'Scheduled':
-        return 'Scheduled';
-      case 'Completed':
-        return 'Closed';
-      default:
-        return status || '';
+      console.error("Error fetching ticket details:", err);
+    } finally {
+      setModalLoading(false);
     }
   };
 
+  // Close modal
+  const closeModal = () => {
+    setSelectedTicket(null);
+    setTicketHistory([]);
+    setTicketMedia([]);
+    setContractorResponses([]);
+    setLandlordApprovals([]);
+    setApprovedContractor(null);
+    setScheduleDate("");
+    setShowScheduleForm(false);
+  };
+
+  // Close ticket
+  const closeTicket = async () => {
+    if (!selectedTicket) return;
+    try {
+      const res = await fetch(`/api/tickets/${selectedTicket.TicketID}/close`, {
+        method: "POST",
+        credentials: "include",
+      });
+      const data = await res.json();
+      if (res.ok) {
+        setTickets(prev =>
+          prev.map(t => t.TicketID === selectedTicket.TicketID ? { ...t, CurrentStatus: "Completed" } : t)
+        );
+        setSelectedTicket(prev => prev ? { ...prev, CurrentStatus: "Completed" } : null);
+      } else {
+        console.error("Failed to close ticket", data);
+      }
+    } catch (err) {
+      console.error(err);
+    }
+  };
+
+  // Tabs
+  const handleTabChange = (tab) => {
+    setActiveTab(tab);
+    setCurrentPage(1);
+  };
+
+  // Filter, search, paginate & sort
   const filteredTickets = tickets.filter(ticket => {
     const dispStatus = statusLabel(ticket.CurrentStatus);
     const matchesStatus = filterStatus ? dispStatus === filterStatus : true;
-    const matchesDate = filterDate ? (ticket.CreatedAt?.split('T')[0] === filterDate) : true;
+    const matchesDate = filterDate ? (ticket.CreatedAt?.split("T")[0] === filterDate) : true;
     const matchesSearch = searchTerm
-      ? (ticket.Description || '').toLowerCase().includes(searchTerm.toLowerCase()) ||
-        (ticket.TicketRefNumber || '').toLowerCase().includes(searchTerm.toLowerCase())
+      ? (ticket.Description || "").toLowerCase().includes(searchTerm.toLowerCase()) ||
+        (ticket.TicketRefNumber || "").toLowerCase().includes(searchTerm.toLowerCase())
       : true;
     return matchesStatus && matchesDate && matchesSearch;
   });
-  const handleTabChange = (tab) => {
-  setActiveTab(tab);
-  setCurrentPage(1); // reset page whenever tab changes
-};
-
 
   const totalPages = Math.ceil(filteredTickets.length / itemsPerPage);
   const startIndex = (currentPage - 1) * itemsPerPage;
   const paginatedTickets = filteredTickets.slice(startIndex, startIndex + itemsPerPage);
   const sortedTickets = [...paginatedTickets].sort((a, b) => priorityOrder[a.UrgencyLevel] - priorityOrder[b.UrgencyLevel]);
-const displayedTickets = sortedTickets.filter(ticket => 
-  activeTab === "open"
-    ? statusLabel(ticket.CurrentStatus) !== "Closed"
-    : statusLabel(ticket.CurrentStatus) === "Closed"
-);
+  const displayedTickets = sortedTickets.filter(ticket =>
+    activeTab === "open"
+      ? statusLabel(ticket.CurrentStatus) !== "Closed"
+      : statusLabel(ticket.CurrentStatus) === "Closed"
+  );
 
   return (
     <>
       <div className="dashboard-page">
-        {/* Navbar */}
+        {/* Navbar (tenant) */}
         <nav className="navbar">
           <div className="navbar-logo"><div className="logo-placeholder">GoodLiving</div></div>
           <div className="navbar-right">
@@ -234,148 +205,131 @@
           <div className="sub-title"><h2>My Tickets</h2></div>
 
           <div className="ticket-tabs">
-  <button
-    className={`tab-btn ${activeTab === "open" ? "active" : ""}`}
-    onClick={() => handleTabChange("open")}
-  >
-    Open Tickets
-  </button>
-  <button
-    className={`tab-btn ${activeTab === "closed" ? "active" : ""}`}
-    onClick={() => handleTabChange("closed")}
-  >
-    Closed Tickets
-  </button>
-</div>
-
-
-
-         {/* Filters + Search */}
-<div className="ticket-filters">
-  {/* Search Input */}
-  <input
-    type="text"
-    placeholder="Search tickets..."
-    value={searchTerm}
-    onChange={e => {
-      setSearchTerm(e.target.value);
-      setCurrentPage(1); // reset pagination
-    }}
-  />
-
-  {/* Status Filter */}
-  <select
-    value={filterStatus}
-    onChange={e => {
-      setFilterStatus(e.target.value);
-      setCurrentPage(1); // reset pagination
-    }}
-  >
-    <option value="">All Statuses</option>
-    {activeTab === "open" ? (
-      <>
-        <option value="New">New</option>
-        <option value="In Review">In Review</option>
-        <option value="Quoting">Quoting</option>
-        <option value="Awaiting Approval">Awaiting Approval</option>
-        <option value="Awaiting Appointment">Awaiting Appointment</option>
-        <option value="Approved">Approved</option>
-        <option value="Scheduled">Scheduled</option>
-      </>
-    ) : (
-      <option value="Closed">Closed</option>
-    )}
-  </select>
-
-  {/* Date Filter */}
-  <input
-    type="date"
-    value={filterDate}
-    onChange={e => {
-      setFilterDate(e.target.value);
-      setCurrentPage(1); // reset pagination
-    }}
-  />
-</div>
-
-{/* Log New Ticket Button */}
-<div className="dash-submit-container">
-  <Link to="/ticket" className="dash-submit">Log a New Ticket</Link>
-</div>
-
-
-
-      {/* Ticket List */}
-{loading ? (
-  <p className="empty-tickets">Loading tickets...</p>
-) : displayedTickets.length === 0 ? (
-  <div className="empty-tickets">
-    {activeTab === "open" ? "No open tickets." : "No closed tickets."}
-  </div>
-) : (
-  <div className="tickets-container">
-    <div className="tickets-grid">
-      {displayedTickets.map(ticket => {
-        const ticketDate = new Date(ticket.CreatedAt);
-        const isOld = ticketDate <= new Date(Date.now() - 30*24*60*60*1000);
-
-        return (
-          <div key={ticket.TicketID} className="ticket-card">
-            <div className="ticket-info">
-              <h3>{ticket.Description}</h3>
-              <p>Ticket Ref: {ticket.TicketRefNumber}</p>
-              <p>Logged: {ticketDate.toLocaleDateString()}</p>
-              <p>
-                Priority: <span className={`priority-badge priority-${ticket.UrgencyLevel.toLowerCase()}`}>
-                  {ticket.UrgencyLevel}{isOld ? " • Old" : ""}
-                </span>
-              </p>
-              <p>
-                Status: <span className={`status-badge status-${statusLabel(ticket.CurrentStatus).toLowerCase()}`}>
-                  {statusLabel(ticket.CurrentStatus)}
-                </span>
-              </p>
-
-              <div className="ticket-actions">
-                <button className="view-details" onClick={() => openTicketModal(ticket)}>
-                  View Details
-                </button>
-
-                {statusLabel(ticket.CurrentStatus) !== "Closed" && (
-                  <button
-                    className="close-ticket-btn"
-                    onClick={() => {
-                      setSelectedTicket(ticket);
-                      setShowConfirm(true);
-                    }}
-                  >
-                    Close Ticket
-                  </button>
-                )}
-
-                <img src={gearIcon} alt="settings" className="settings-icon" />
+            <button
+              className={`tab-btn ${activeTab === "open" ? "active" : ""}`}
+              onClick={() => handleTabChange("open")}
+            >
+              Open Tickets
+            </button>
+            <button
+              className={`tab-btn ${activeTab === "closed" ? "active" : ""}`}
+              onClick={() => handleTabChange("closed")}
+            >
+              Closed Tickets
+            </button>
+          </div>
+
+          {/* Filters + Search */}
+          <div className="ticket-filters">
+            <input
+              type="text"
+              placeholder="Search tickets..."
+              value={searchTerm}
+              onChange={e => { setSearchTerm(e.target.value); setCurrentPage(1); }}
+            />
+
+            <select
+              value={filterStatus}
+              onChange={e => { setFilterStatus(e.target.value); setCurrentPage(1); }}
+            >
+              <option value="">All Statuses</option>
+              {activeTab === "open" ? (
+                <>
+                  <option value="New">New</option>
+                  <option value="In Review">In Review</option>
+                  <option value="Quoting">Quoting</option>
+                  <option value="Awaiting Approval">Awaiting Approval</option>
+                  <option value="Awaiting Appointment">Awaiting Appointment</option>
+                  <option value="Approved">Approved</option>
+                  <option value="Scheduled">Scheduled</option>
+                </>
+              ) : (
+                <option value="Closed">Closed</option>
+              )}
+            </select>
+
+            <input
+              type="date"
+              value={filterDate}
+              onChange={e => { setFilterDate(e.target.value); setCurrentPage(1); }}
+            />
+          </div>
+
+          {/* Log New Ticket Button */}
+          <div className="dash-submit-container">
+            <Link to="/ticket" className="dash-submit">Log a New Ticket</Link>
+          </div>
+
+          {/* Ticket List */}
+          {loading ? (
+            <p className="empty-tickets">Loading tickets...</p>
+          ) : displayedTickets.length === 0 ? (
+            <div className="empty-tickets">
+              {activeTab === "open" ? "No open tickets." : "No closed tickets."}
+            </div>
+          ) : (
+            <div className="tickets-container">
+              <div className="tickets-grid">
+                {displayedTickets.map(ticket => {
+                  const ticketDate = new Date(ticket.CreatedAt);
+                  const isOld = ticketDate <= new Date(Date.now() - 30 * 24 * 60 * 60 * 1000);
+
+                  return (
+                    <div key={ticket.TicketID} className="ticket-card">
+                      <div className="ticket-info">
+                        <h3>{ticket.Description}</h3>
+                        <p>Ticket Ref: {ticket.TicketRefNumber}</p>
+                        <p>Logged: {ticketDate.toLocaleDateString()}</p>
+                        <p>
+                          Priority:{" "}
+                          <span className={`priority-badge priority-${(ticket.UrgencyLevel || "").toLowerCase()}`}>
+                            {ticket.UrgencyLevel}{isOld ? " • Old" : ""}
+                          </span>
+                        </p>
+                        <p>
+                          Status:{" "}
+                          <span className={`status-badge status-${statusLabel(ticket.CurrentStatus).toLowerCase()}`}>
+                            {statusLabel(ticket.CurrentStatus)}
+                          </span>
+                        </p>
+
+                        <div className="ticket-actions">
+                          <button className="view-details" onClick={() => openTicketModal(ticket)}>
+                            View Details
+                          </button>
+
+                          {statusLabel(ticket.CurrentStatus) !== "Closed" && (
+                            <button
+                              className="close-ticket-btn"
+                              onClick={() => {
+                                setSelectedTicket(ticket);
+                                setShowConfirm(true);
+                              }}
+                            >
+                              Close Ticket
+                            </button>
+                          )}
+
+                          <img src={gearIcon} alt="settings" className="settings-icon" />
+                        </div>
+                      </div>
+                    </div>
+                  );
+                })}
               </div>
-            </div>
-          </div>
-        );
-      })}
-    </div>
-
-    {totalPages > 1 && (
-      <div className="pagination-controls">
-        <button disabled={currentPage === 1} onClick={() => setCurrentPage(p => p - 1)}>Prev</button>
-        <span>Page {currentPage} of {totalPages}</span>
-        <button disabled={currentPage === totalPages} onClick={() => setCurrentPage(p => p + 1)}>Next</button>
-      </div>
-    )}
-  </div>
-)}
-
-
-        
+
+              {totalPages > 1 && (
+                <div className="pagination-controls">
+                  <button disabled={currentPage === 1} onClick={() => setCurrentPage(p => p - 1)}>Prev</button>
+                  <span>Page {currentPage} of {totalPages}</span>
+                  <button disabled={currentPage === totalPages} onClick={() => setCurrentPage(p => p + 1)}>Next</button>
+                </div>
+              )}
+            </div>
+          )}
         </div>
       </div>
-      
+
       {/* Ticket Modal */}
       {selectedTicket && (
         <div className="modal-overlay">
@@ -386,256 +340,218 @@
             <div className="modal-section">
               <p><strong>Submitted:</strong> {new Date(selectedTicket.CreatedAt).toLocaleString()}</p>
               <p><strong>Description:</strong> {selectedTicket.Description}</p>
-            <p><strong>Status:</strong> <span className={`status-badge status-${statusLabel(selectedTicket.CurrentStatus).toLowerCase()}`}>{statusLabel(selectedTicket.CurrentStatus)}</span></p>
-            </div>
-
-          {/* --- Ticket Details Modal --- */}
-{selectedTicket && (
-  <div className="modal-overlay">
-    <div className="modal-content">
-      <button className="modal-close" onClick={closeModal}>×</button>
-      <h2 className="modal-title">Ticket Details</h2>
-
-      {/* --- Media Preview --- */}
-      <div className="modal-section">
-        <h3>Media</h3>
-        {ticketMedia.length === 0 ? (
-          <p className="empty-text">No media uploaded</p>
-        ) : (
-          <div className="media-gallery-grid">
-            {ticketMedia.map((m, idx) => (
-              <div key={idx} className="media-card">
-                {m.MediaURL && (m.MediaType?.startsWith("image") || m.MediaURL.match(/\.(jpg|jpeg|png|gif)$/i)) ? (
-                  <img
-                    src={m.MediaURL}
-                    alt={`Media ${idx}`}
-                    onError={(e) => e.currentTarget.src = "https://placehold.co/150x100?text=No+Image"}
-                    onClick={() => window.open(m.MediaURL, "_blank")}
-                  />
-                ) : m.MediaURL && m.MediaType?.startsWith("video") ? (
-                  <video controls className="media-thumb">
-                    <source src={m.MediaURL} type={m.MediaType} />
-                  </video>
-                ) : (
-                  <div className="media-placeholder">No preview available</div>
+              <p>
+                <strong>Status:</strong>{" "}
+                <span className={`status-badge status-${statusLabel(selectedTicket.CurrentStatus).toLowerCase()}`}>
+                  {statusLabel(selectedTicket.CurrentStatus)}
+                </span>
+              </p>
+            </div>
+
+            {/* Media */}
+            <div className="modal-section">
+              <h3>Media</h3>
+              {ticketMedia.length === 0 ? (
+                <p className="empty-text">No media uploaded</p>
+              ) : (
+                <div className="media-gallery-grid">
+                  {ticketMedia.map((m, idx) => (
+                    <div key={idx} className="media-card">
+                      {m.MediaURL && (m.MediaType?.startsWith("image") || m.MediaURL.match(/\.(jpg|jpeg|png|gif)$/i)) ? (
+                        <img
+                          src={m.MediaURL}
+                          alt={`Media ${idx}`}
+                          onError={(e) => e.currentTarget.src = "https://placehold.co/150x100?text=No+Image"}
+                          onClick={() => window.open(m.MediaURL, "_blank")}
+                        />
+                      ) : m.MediaURL && m.MediaType?.startsWith("video") ? (
+                        <video controls className="media-thumb">
+                          <source src={m.MediaURL} type={m.MediaType} />
+                        </video>
+                      ) : (
+                        <div className="media-placeholder">No preview available</div>
+                      )}
+                    </div>
+                  ))}
+                </div>
+              )}
+            </div>
+
+            {/* Timeline */}
+            <div className="modal-section">
+              <h3>Timeline</h3>
+              {modalLoading ? (
+                <p>Loading history...</p>
+              ) : (
+                <ul className="timeline-list">
+                  {[...ticketHistory.map(h => ({
+                    type: "status",
+                    label: h.Status,
+                    date: h.UpdatedAt,
+                    user: h.UpdatedByUserID || "System"
+                  })), 
+                  ...contractorResponses.map(r => ({
+                    type: "update",
+                    label: "Contractor Update",
+                    date: r.date,
+                    user: r.contractorName || "Contractor",
+                    message: r.message
+                  }))].sort((a, b) => new Date(a.date) - new Date(b.date))
+                   .map((entry, idx) => (
+                    <li key={idx} className="timeline-entry">
+                      <div className={`timeline-icon ${entry.type}`} />
+                      <div className="timeline-content">
+                        <strong>{entry.label}</strong>
+                        <p className="timeline-meta">
+                          {new Date(entry.date).toLocaleString()} — {entry.user}
+                        </p>
+                        {entry.message && <p>{entry.message}</p>}
+                      </div>
+                    </li>
+                  ))}
+                </ul>
+              )}
+            </div>
+
+            {/* Landlord Approvals (placeholder list – populate when you add API) */}
+            {landlordApprovals?.length > 0 && (
+              <div className="modal-section">
+                <h3>Landlord Approvals</h3>
+                <ul className="updates-list">
+                  {landlordApprovals.map((a, i) => (
+                    <li key={i}>
+                      <strong>{a.status}</strong>
+                      <span className="update-date">
+                        {new Date(a.date).toLocaleString()}
+                      </span>
+                    </li>
+                  ))}
+                </ul>
+              </div>
+            )}
+
+            {/* Footer actions */}
+            <div className="modal-footer">
+              {statusLabel(selectedTicket.CurrentStatus) !== "Closed" && (
+                <button
+                  className="close-ticket-btn"
+                  onClick={() => setShowConfirm(true)}
+                >
+                  Close Ticket
+                </button>
+              )}
+
+              {/* Client appointment booking + WhatsApp (after quote approved) */}
+              {(selectedTicket.CurrentStatus === "Approved" ||
+                selectedTicket.CurrentStatus === "Awaiting Appointment") &&
+                approvedContractor && (
+                  <div className="appointment-actions">
+                    {showScheduleForm ? (
+                      <div className="schedule-form">
+                        <input
+                          type="datetime-local"
+                          className="schedule-input"
+                          value={scheduleDate}
+                          onChange={e => setScheduleDate(e.target.value)}
+                          min={new Date().toISOString().slice(0, 16)}
+                        />
+                        <button
+                          className="schedule-submit-btn"
+                          disabled={!scheduleDate || booking}
+                          onClick={async () => {
+                            if (!scheduleDate) return;
+                            try {
+                              setBooking(true);
+                              const proposedDate = new Date(scheduleDate);
+                              if (!scheduleDate.includes("T")) {
+                                proposedDate.setHours(12, 0, 0, 0);
+                              }
+                              const res = await fetch(`/api/tickets/${selectedTicket.TicketID}/appointments`, {
+                                method: "POST",
+                                credentials: "include",
+                                headers: { "Content-Type": "application/json" },
+                                body: JSON.stringify({ scheduledAt: proposedDate.toISOString() })
+                              });
+                              const data = await res.json();
+                              if (!res.ok) throw new Error(data?.message || "Failed to book appointment");
+
+                              // Update status locally
+                              setTickets(prev => prev.map(t =>
+                                t.TicketID === selectedTicket.TicketID ? { ...t, CurrentStatus: "Scheduled" } : t
+                              ));
+                              setSelectedTicket(prev => prev ? { ...prev, CurrentStatus: "Scheduled" } : null);
+                              setShowScheduleForm(false);
+                              setScheduleDate("");
+                              alert("Appointment booked successfully");
+                            } catch (err) {
+                              console.error(err);
+                              alert(err.message || "Failed to book appointment");
+                            } finally {
+                              setBooking(false);
+                            }
+                          }}
+                        >
+                          Confirm
+                        </button>
+                        <button
+                          className="schedule-cancel-btn"
+                          onClick={() => { setShowScheduleForm(false); setScheduleDate(""); }}
+                        >
+                          Cancel
+                        </button>
+                      </div>
+                    ) : (
+                      <button
+                        className="book-appointment-btn"
+                        onClick={() => setShowScheduleForm(true)}
+                      >
+                        Book Appointment
+                      </button>
+                    )}
+
+                    {/* WhatsApp contact */}
+                    {approvedContractor?.phone && (
+                      <button
+                        className="whatsapp-btn"
+                        onClick={() => {
+                          const phone = approvedContractor.phone.replace(/[^\d]/g, "");
+                          window.open(`https://wa.me/${phone}`, "_blank");
+                        }}
+                      >
+                        Message Contractor
+                      </button>
+                    )}
+                  </div>
                 )}
-              </div>
-            ))}
-          </div>
-        )}
-      </div>
-
-      {/* --- Timeline --- */}
-      <div className="modal-section">
-        <h3>Timeline</h3>
-        {modalLoading ? (
-          <p>Loading history...</p>
-        ) : (
-          <ul className="timeline-list">
-            {[...ticketHistory.map(h => ({
-              type: "status",
-              label: h.Status,
-              date: h.UpdatedAt,
-              user: h.UpdatedByUserID || "System"
-            })), 
-            ...contractorResponses.map(r => ({
-              type: "update",
-              label: "Contractor Update",
-              date: r.date,
-              user: r.contractorName || "Contractor",
-              message: r.message
-            }))]
-            .sort((a, b) => new Date(a.date) - new Date(b.date))
-            .map((entry, idx) => (
-              <li key={idx} className="timeline-entry">
-                <div className={`timeline-icon ${entry.type}`} />
-                <div className="timeline-content">
-                  <strong>{entry.label}</strong>
-                  <p className="timeline-meta">
-                    {new Date(entry.date).toLocaleString()} — {entry.user}
-                  </p>
-                  {entry.message && <p>{entry.message}</p>}
-                </div>
-              </li>
-            ))}
-          </ul>
-        )}
-      </div>
-
-      {/* --- Landlord Approvals --- */}
-      <div className="modal-section">
-        <h3>Landlord Approvals</h3>
-        {landlordApprovals.length === 0 ? (
-          <p className="empty-text">No approvals yet.</p>
-        ) : (
-          <ul className="updates-list">
-            {landlordApprovals.map((a, i) => (
-              <li key={i}>
-                <strong>{a.status}</strong>
-                <span className="update-date">
-                  {new Date(a.date).toLocaleString()}
-                </span>
-              </li>
-            ))}
-          </ul>
-        )}
-      </div>
-
-      {/* --- Footer --- */}
-      <div className="modal-footer">
-        {statusLabel(selectedTicket.CurrentStatus) !== "Closed" && (
-          <button
-            className="close-ticket-btn"
-            onClick={() => setShowConfirm(true)}
-          >
-            Close Ticket
-          </button>
-        )}
-<<<<<<< HEAD
-
-        {/* Appointment booking & WhatsApp contact options for approved tickets */}
-        {(selectedTicket.CurrentStatus === 'Approved' || selectedTicket.CurrentStatus === 'Awaiting Appointment') && approvedContractor && (
-          <div className="appointment-actions">
-            {showScheduleForm ? (
-              <div className="schedule-form">
-                <input
-                  type="datetime-local"
-                  className="schedule-input"
-                  value={scheduleDate}
-                  onChange={e => setScheduleDate(e.target.value)}
-                  min={new Date().toISOString().slice(0,16)}
-                />
-                <button
-                  className="schedule-submit-btn"
-                  disabled={!scheduleDate || booking}
-                  onClick={async () => {
-                    if (!scheduleDate) return;
-                    try {
-                      setBooking(true);
-                      const proposedDate = new Date(scheduleDate);
-                      // Ensure if only date selected, set noon to avoid timezone issues
-                      if (!scheduleDate.includes('T')) {
-                        proposedDate.setHours(12, 0, 0, 0);
-                      }
-                      const res = await fetch(`/api/tickets/${selectedTicket.TicketID}/appointments`, {
-                        method: 'POST',
-                        credentials: 'include',
-                        headers: { 'Content-Type': 'application/json' },
-                        body: JSON.stringify({ scheduledAt: proposedDate.toISOString() })
-                      });
-                      const data = await res.json();
-                      if (!res.ok) throw new Error(data?.message || 'Failed to book appointment');
-                      // Update local ticket status to Scheduled
-                      setTickets(prev => prev.map(t => t.TicketID === selectedTicket.TicketID ? { ...t, CurrentStatus: 'Scheduled' } : t));
-                      setSelectedTicket(prev => prev ? { ...prev, CurrentStatus: 'Scheduled' } : null);
-                      setShowScheduleForm(false);
-                      setScheduleDate('');
-                      alert('Appointment booked successfully');
-                    } catch (err) {
-                      console.error(err);
-                      alert(err.message || 'Failed to book appointment');
-                    } finally {
-                      setBooking(false);
-                    }
-                  }}
-                >
-                  Confirm
-                </button>
-                <button
-                  className="schedule-cancel-btn"
-                  onClick={() => {
-                    setShowScheduleForm(false);
-                    setScheduleDate('');
-                  }}
-                >
-                  Cancel
-                </button>
-              </div>
-            ) : (
+            </div>
+          </div>
+        </div>
+      )}
+
+      {/* Confirm Close Ticket Modal */}
+      {showConfirm && (
+        <div className="modal-overlay">
+          <div className="confirm-modal">
+            <h3>Confirm Ticket Closure</h3>
+            <p>Are you sure you want to close this ticket? This action cannot be undone.</p>
+            <div className="confirm-buttons">
+              <button className="cancel-btn" onClick={() => setShowConfirm(false)}>
+                Cancel
+              </button>
               <button
-                className="book-appointment-btn"
-                onClick={() => setShowScheduleForm(true)}
-              >
-                Book Appointment
-              </button>
-            )}
-            {/* WhatsApp contact button */}
-            {approvedContractor?.phone && (
-              <button
-                className="whatsapp-btn"
+                className="accept-btn"
                 onClick={() => {
-                  const phone = approvedContractor.phone.replace(/[^\d]/g, '');
-                  window.open(`https://wa.me/${phone}`, '_blank');
+                  closeTicket();
+                  setShowConfirm(false);
+                  closeModal();
                 }}
               >
-                Message Contractor
+                Confirm
               </button>
-            )}
-=======
-      </div>
-    </div>
-  </div>
-)}
-
-{/* --- Confirm Close Ticket Modal --- */}
-{showConfirm && (
-  <div className="modal-overlay">
-    <div className="confirm-modal">
-      <h3>Confirm Ticket Closure</h3>
-      <p>Are you sure you want to close this ticket? This action cannot be undone.</p>
-      <div className="confirm-buttons">
-        <button className="cancel-btn" onClick={() => setShowConfirm(false)}>
-          Cancel
-        </button>
-        <button
-          className="accept-btn"
-          onClick={() => {
-            closeTicket();
-            setShowConfirm(false);
-            closeModal(); // close the modal
-          }}
-        >
-          Confirm
-        </button>
-      </div>
-    </div>
-  </div>
-)}
->>>>>>> 7bcf3074
-          </div>
-        )}
-      </div>
-    </div>
-  </div>
-)}
-
-{/* --- Confirm Close Ticket Modal --- */}
-{showConfirm && (
-  <div className="modal-overlay">
-    <div className="confirm-modal">
-      <h3>Confirm Ticket Closure</h3>
-      <p>Are you sure you want to close this ticket? This action cannot be undone.</p>
-      <div className="confirm-buttons">
-        <button className="cancel-btn" onClick={() => setShowConfirm(false)}>
-          Cancel
-        </button>
-        <button
-          className="accept-btn"
-          onClick={() => {
-            closeTicket();
-            setShowConfirm(false);
-            closeModal(); // close the modal
-          }}
-        >
-          Confirm
-        </button>
-      </div>
-    </div>
-  </div>
-)}
+            </div>
           </div>
         </div>
-      )}  
+      )}
     </>
   );
 }
