import React, { useState, useEffect, useMemo } from 'react';
import RoleNavbar from './components/RoleNavbar.jsx';
import { useAuth } from './context/AuthContext.jsx';
import './styles/staffdash.css';
import './styles/responsive-cards.css';
import './styles/userdash.css';

/*
 * StaffTickets - dashboard-style list
 * Uses the same block, filter, and table styling as StaffDashboard.
 */
export default function StaffTickets() {
  const { logout } = useAuth();

  // Ticket + filters
  const [allTickets, setAllTickets] = useState([]);
  const [filterStatus, setFilterStatus] = useState('');
  const [filterDate, setFilterDate] = useState('');

  // Assign contractor modal
  const [showContractorModal, setShowContractorModal] = useState(false);
  const [selectedTicketId, setSelectedTicketId] = useState(null);
  const [activeContractors, setActiveContractors] = useState([]);
  const [chosenContractorId, setChosenContractorId] = useState(null);

  // Ticket details modal
  const [showTicketModal, setShowTicketModal] = useState(false);
  const [selectedTicketDetails, setSelectedTicketDetails] = useState(null);
  const [ticketMedia, setTicketMedia] = useState([]);
  const [modalLoading, setModalLoading] = useState(false);

  const closeTicketModal = () => {
    setShowTicketModal(false);
    setSelectedTicketDetails(null);
    setTicketMedia([]);
    setModalLoading(false);
  };

  // ===== Helpers to match dashboard look =====
  const getUrgencyClass = (urgency) => {
    switch ((urgency || '').toLowerCase()) {
      case 'high': return 'urgency-high';
      case 'medium': return 'urgency-medium';
      case 'low': return 'urgency-low';
      case 'critical': return 'urgency-high';
      default: return '';
    }
  };

  const getStatusTone = (statusText) => {
    if (!statusText) return '';
    if (['In Review', 'Awaiting Staff Assignment', 'Quoting', 'Awaiting Landlord Approval', 'Awaiting Appointment', 'Scheduled'].includes(statusText)) {
      return 'status-awaiting';
    }
    if (statusText === 'Approved') return 'status-approved';
    if (['Completed', 'Closed'].includes(statusText)) return 'status-closed';
    if (statusText === 'Rejected') return 'status-rejected';
    return '';
  };

  const getEffectiveDate = (ticket) => {
    if (!ticket.CreatedAt) return new Date();
    const created = new Date(ticket.CreatedAt);
    const diffDays = (Date.now() - created) / 86400000;
    if (diffDays > 31) {
      const monthsOld = Math.floor(diffDays / 30);
      const bumped = new Date(created);
      bumped.setMonth(bumped.getMonth() + monthsOld);
      return bumped;
    }
    return created;
  };

  const mapDisplayStatus = (status, createdAt) => {
    if (!status) return '';
    if (status === 'New' && createdAt) {
      const diffDays = (Date.now() - new Date(createdAt)) / 86400000;
      if (diffDays > 31) return '';
      return 'New';
    }
    switch (status) {
      case 'In Review': return 'In Review';
      case 'Awaiting Staff Assignment': return 'Awaiting Staff Assignment';
      case 'Quoting': return 'Quoting';
      case 'Awaiting Landlord Approval': return 'Awaiting Landlord Approval';
      case 'Awaiting Appointment': return 'Awaiting Appointment';
      case 'Approved': return 'Approved';
      case 'Scheduled': return 'Scheduled';
      case 'Completed': return 'Closed';
      case 'Rejected': return 'Rejected';
      default: return status;
    }
  };

  const titleOrDesc = (t) => (t?.Title && t.Title.trim()) || t?.Description || '-';


  // ===== Data =====
  useEffect(() => {
    (async () => {
      try {
        const res = await fetch('/api/tickets', { credentials: 'include' });
        const data = await res.json();
        setAllTickets(Array.isArray(data?.tickets) ? data.tickets : []);
      } catch {
        setAllTickets([]);
      }
    })();
  }, []);

  // Active vs closed
  const sortedActiveTickets = useMemo(() => {
    const list = allTickets
      .filter(t => mapDisplayStatus(t.CurrentStatus, t.CreatedAt) !== 'Closed')
      .filter(t => !filterStatus || mapDisplayStatus(t.CurrentStatus, t.CreatedAt) === filterStatus)
      .filter(t => !filterDate || new Date(t.CreatedAt) >= new Date(filterDate));

    // Bubble >30 day old to top, then by effective date desc
    return list.slice().sort((a, b) => {
      const aCreated = a?.CreatedAt ? new Date(a.CreatedAt) : null;
      const bCreated = b?.CreatedAt ? new Date(b.CreatedAt) : null;
      const aOld = aCreated ? ((Date.now() - aCreated) / 86400000 > 30) : false;
      const bOld = bCreated ? ((Date.now() - bCreated) / 86400000 > 30) : false;
      if (aOld && !bOld) return -1;
      if (!aOld && bOld) return 1;
      return getEffectiveDate(b) - getEffectiveDate(a);
    });
  }, [allTickets, filterStatus, filterDate]);

  const sortedClosedTickets = useMemo(() => {
    const list = allTickets
      .filter(t => mapDisplayStatus(t.CurrentStatus, t.CreatedAt) === 'Closed')
      .filter(t => !filterStatus || mapDisplayStatus(t.CurrentStatus, t.CreatedAt) === filterStatus)
      .filter(t => !filterDate || new Date(t.CreatedAt) >= new Date(filterDate));

    return list.slice().sort((a, b) => getEffectiveDate(b) - getEffectiveDate(a));
  }, [allTickets, filterStatus, filterDate]);

  const clearFilters = () => {
    setFilterStatus('');
    setFilterDate('');
  };

  // ===== Assign contractor flow =====
  const loadActiveContractors = async () => {
    try {
      const res = await fetch('/api/admin/contractors/active', { credentials: 'include' });
      const data = await res.json();
      if (res.ok) setActiveContractors(data.contractors || []);
    } catch { }
  };

  const handleAssignContractor = async (ticketId) => {
    setSelectedTicketId(ticketId);
    setShowContractorModal(true);
    await loadActiveContractors();
    try {
      const res = await fetch(`/api/tickets/${ticketId}/contractor`, { credentials: 'include' });
      const data = await res.json();
      setChosenContractorId(res.ok && data.contractor ? data.contractor.UserID : null);
    } catch { setChosenContractorId(null); }
  };

  const handleConfirmSchedule = async () => {
    if (!chosenContractorId) return alert('Select contractor');
    try {
      const res = await fetch(`/api/staff/tickets/${selectedTicketId}/assign`, {
        method: 'POST',
        credentials: 'include',
        headers: { 'Content-Type': 'application/json' },
        body: JSON.stringify({ contractorUserId: chosenContractorId })
      });
      const data = await res.json();
      if (!res.ok) throw new Error(data?.message || 'Failed to assign contractor');

      // Move to Quoting locally
      setAllTickets(prev => prev.map(t => t.TicketID === selectedTicketId ? { ...t, CurrentStatus: 'Quoting' } : t));
      setShowContractorModal(false);
      setChosenContractorId(null);
      setSelectedTicketId(null);
      alert('Contractor assigned successfully!');
    } catch (e) {
      alert(e.message || 'Failed to assign contractor');
    }
  };

  // ===== Ticket details modal =====
  const handleOpenTicketModal = async (ticketId) => {
    try {
      setModalLoading(true);
      setTicketMedia([]);
      const res = await fetch(`/api/tickets/${ticketId}`, { credentials: 'include' });
      const data = await res.json();
      if (res.ok) {
        const row = allTickets.find(t => t.TicketID === ticketId);
        const merged = { ...data.ticket };
        if (!merged.PropertyAddress && row?.PropertyAddress) merged.PropertyAddress = row.PropertyAddress;
        if (!merged.propertyAddress && row?.PropertyAddress) merged.propertyAddress = row.PropertyAddress;
        setSelectedTicketDetails(merged);
        setShowTicketModal(true);
      }

      try {
        const r2 = await fetch(`/api/staff/tickets/${ticketId}/media`, { credentials: 'include' });
        const d2 = await r2.json();
        if (r2.ok && Array.isArray(d2?.data)) setTicketMedia(d2.data);
        else setTicketMedia([]);
      } catch { setTicketMedia([]); }
    } catch {
      setSelectedTicketDetails(null);
      setTicketMedia([]);
    } finally {
      setModalLoading(false);
    }
  };

  const handleCloseTicket = async (ticketId) => {
    try {
      const res = await fetch(`/api/tickets/${ticketId}/close`, {
        method: 'POST',
        credentials: 'include'
      });
      const data = await res.json();
      if (!res.ok) throw new Error(data?.message || 'Failed to close ticket');
      setAllTickets(prev => prev.map(t => t.TicketID === ticketId ? { ...t, CurrentStatus: 'Completed' } : t));
      setShowTicketModal(false);
      alert('Ticket closed!');
    } catch (e) {
      alert(e.message || 'Failed to close ticket');
    }
  };

  return (
    <>
      <RoleNavbar />

      <div className="staffdashboard-title"><h1>Tickets</h1></div>
      <div className="sub-title"><h2>Awaiting Tickets</h2></div>

<<<<<<< HEAD
      {/* Filters (same as dashboard) */}
      <div className="jobs-filters">
        <div className="filter-card">
          <div className="filter-item">
            <label htmlFor="tickets-status">Status</label>
            <select id="tickets-status" value={filterStatus} onChange={(e) => setFilterStatus(e.target.value)}>
              <option value="">All</option>
              <option value="New">New</option>
              <option value="In Review">In Review</option>
              <option value="Awaiting Staff Assignment">Awaiting Staff Assignment</option>
              <option value="Quoting">Quoting</option>
              <option value="Awaiting Landlord Approval">Awaiting Landlord Approval</option>
              <option value="Awaiting Appointment">Awaiting Appointment</option>
              <option value="Approved">Approved</option>
              <option value="Rejected">Rejected</option>
              <option value="Scheduled">Scheduled</option>
              <option value="Closed">Closed</option>
            </select>
          </div>
          <div className="filter-item">
            <label htmlFor="tickets-date">Submitted After</label>
            <input id="tickets-date" type="date" value={filterDate} onChange={(e) => setFilterDate(e.target.value)} />
          </div>
          <button className="filter-reset" type="button" onClick={clearFilters}>Reset</button>
        </div>
      </div>

      {/* ===== Active tickets block (dashboard-style table) ===== */}
      <div className="jobs-section">
        {sortedActiveTickets.length === 0 ? (
          <div className="empty-tickets">No tickets available</div>
        ) : (
          <div className="jobs-table-container">
            <div className="jobs-table-scroll">
              <table className="jobs-table">
                <thead>
                  <tr>
                    <th>Ref #</th>
                    <th>Property</th>
                    <th>Issue</th>
                    <th>Submitted</th>
                    <th>Urgency / Status</th>
                    <th className="actions-col">Actions</th>
                  </tr>
                </thead>
                <tbody>
                  {sortedActiveTickets.map((t) => {
                    const submitted = t.CreatedAt ? new Date(t.CreatedAt).toLocaleDateString() : '';
                    const statusText = mapDisplayStatus(t.CurrentStatus, t.CreatedAt);
                    return (
                      <tr key={t.TicketID}>
                        <td>{t.TicketRefNumber || t.TicketID}</td>
                        <td>{t.PropertyAddress || '-'}</td>
                        <td className="issue-cell">
                          <div className="issue-inner">
                            <div className="issue-desc">{titleOrDesc(t)}</div>
                          </div>
                        </td>
                        <td>{submitted}</td>
                        <td>
                          <div className="urgency-status">
                            <span className={`urgency ${getUrgencyClass(t.UrgencyLevel)}`}>{t.UrgencyLevel || '-'}</span>
                            <span className={`status-text ${getStatusTone(statusText)}`}>{statusText}</span>
                          </div>
                        </td>
                        <td className="actions-col">
                          <div className="action-buttons">
                            <button className="action-btn" onClick={() => handleAssignContractor(t.TicketID)}>Assign Contractor</button>
                            <button className="action-btn" onClick={() => handleOpenTicketModal(t.TicketID)}>View Details</button>
                          </div>
                        </td>
                      </tr>
                    );
                  })}
                </tbody>
              </table>
            </div>
          </div>
        )}
=======
<div className="sub-titles-tickets-container">
  <div className="sub-title"><h2>All Tickets</h2></div>
  {/* Filters moved here, next to the heading */}
  <div className="ticket-filters-tickets">
    <label>
      Status:
      <select value={filterStatus} onChange={(e) => setFilterStatus(e.target.value)}>
        <option value="">All</option>
        <option value="New">New</option>
        <option value="In Review">In Review</option>
        <option value="Quoting">Quoting</option>
        <option value="Awaiting Appointment">Awaiting Appointment</option>
        <option value="Awaiting Approval">Awaiting Approval</option>
        <option value="Approved">Approved</option>
        <option value="Rejected">Rejected</option>
        <option value="Scheduled">Scheduled</option>
        <option value="Closed">Closed</option>
      </select>
    </label>
    <label>
      Submitted After:
      <input type="date" value={filterDate} onChange={(e) => setFilterDate(e.target.value)} />
    </label>
  </div>
</div>

<div className="awaiting-tickets-container2">
  <div className="table-header">
    <div className="header-content">
      <div className="header-grid">
        <div className="header-item">Ticket ID</div>
        <div className="header-item">Property</div>
        <div className="header-item">Issue</div>
        <div className="header-item">Submitted</div>
        <div className="header-status">Urgency/Status</div>
      </div>
    </div>
  </div>

  {/* Filters are no longer here */}

  {sortedActiveTickets.length > 0 ? (
    sortedActiveTickets.map((ticket, index) => (
      <div key={ticket.TicketID || index} className="ticket-card">
        <div className="ticket-layout">
          <div className="ticket-info-grid">
            <div className="info-value ticket-id">{ticket.TicketRefNumber || ticket.TicketID}</div>
            <div className="info-value">{ticket.PropertyAddress || ticket.property || '—'}</div>
            <div className="info-value issue-cell">
              <span>{ticket.Description || ticket.issue}</span>
              <img src={gearIcon} alt="Settings" className="gear-icon" />
            </div>
            <div className="info-value">{ticket.CreatedAt ? new Date(ticket.CreatedAt).toLocaleDateString() : ticket.submitted}</div>
            <div className="urgency-status-column">
              <span className={`urgency-badge ${getUrgencyColor(ticket.UrgencyLevel || ticket.urgency)}`}>{ticket.UrgencyLevel || ticket.urgency}</span>
              <span className={`status-badge ${getStatusColor(getDisplayStatus(ticket) || ticket.status)}`}>{getDisplayStatus(ticket) || ticket.status}</span>
            </div>
            <div className="action-buttons">
              <button className="action-btn assign-btn" onClick={() => handleAssignContractor(ticket.TicketID)}>Assign Contractor</button>
              <button className="action-btn view-btn" onClick={() => handleOpenTicketModal(ticket.TicketID)}>View Details</button>
            </div>
          </div>
        </div>
>>>>>>> 28a6b63d
      </div>
    ))
  ) : (
    <p className="empty-state">No tickets available</p>
  )}
</div>

<<<<<<< HEAD
      {/* ===== Ticket History ===== */}
      <div className="sub-title"><h2>Ticket History</h2></div>
      <div className="jobs-section">
        {sortedClosedTickets.length === 0 ? (
          <div className="empty-tickets">No historical tickets</div>
        ) : (
          <div className="jobs-table-container">
            <div className="jobs-table-scroll">
              <table className="jobs-table">
                <thead>
                  <tr>
                    <th>Ref #</th>
                    <th>Property</th>
                    <th>Issue</th>
                    <th>Submitted</th>
                    <th>Urgency / Status</th>
                    <th className="actions-col">Actions</th>
                  </tr>
                </thead>
                <tbody>
                  {sortedClosedTickets.map((t) => {
                    const submitted = t.CreatedAt ? new Date(t.CreatedAt).toLocaleDateString() : '';
                    const statusText = mapDisplayStatus(t.CurrentStatus, t.CreatedAt);
                    return (
                      <tr key={t.TicketID}>
                        <td>{t.TicketRefNumber || t.TicketID}</td>
                        <td>{t.PropertyAddress || '-'}</td>
                        <td className="issue-cell">
                          <div className="issue-inner">
                            <div className="issue-desc">{titleOrDesc(t)}</div>
                          </div>
                        </td>
                        <td>{submitted}</td>
                        <td>
                          <div className="urgency-status">
                            <span className={`urgency ${getUrgencyClass(t.UrgencyLevel)}`}>{t.UrgencyLevel || '-'}</span>
                            <span className={`status-text ${getStatusTone(statusText)}`}>{statusText}</span>
                          </div>
                        </td>
                        <td className="actions-col">
                          <div className="action-buttons">
                            <button className="action-btn" onClick={() => handleOpenTicketModal(t.TicketID)}>View Details</button>
                          </div>
                        </td>
                      </tr>
                    );
                  })}
                </tbody>
              </table>
=======
      {/* Ticket History Section */}
      <div className="sub-titles-tickets-container">
        <div className="sub-title-bottom"><h2>Ticket History</h2></div>
      </div>
      <div className="awaiting-tickets-container">
        <div className="table-header">
          <div className="header-content">
            <div className="header-grid">
              <div className="header-item">Ticket ID</div>
              <div className="header-item">Property</div>
              <div className="header-item">Issue</div>
              <div className="header-item">Submitted</div>
              <div className="header-status">Urgency/Status</div>
>>>>>>> 28a6b63d
            </div>
          </div>
        )}
      </div>

      {/* ===== Assign Contractor Modal ===== */}
      {showContractorModal && (
        <div className="modal-overlay">
          <div className="modal">
            <h2>Assign Contractor</h2>
            <div className="modal-content">
              <label>Select Contractor:</label>
              <select value={chosenContractorId || ''} onChange={(e) => setChosenContractorId(Number(e.target.value))}>
                <option value="">-- Select --</option>
                {activeContractors.map((c) => (
                  <option key={c.UserID} value={c.UserID}>{c.FullName}</option>
                ))}
              </select>
              <div className="modal-buttons">
                <button onClick={handleConfirmSchedule}>Confirm</button>
                <button onClick={() => setShowContractorModal(false)}>Cancel</button>
              </div>
            </div>
          </div>
        </div>
      )}

      {/* ===== Ticket Detail Modal ===== */}
      {showTicketModal && selectedTicketDetails && (
        <div className="modal-overlay" onClick={closeTicketModal}>
          <div className="modal modal-wide" onClick={(e) => e.stopPropagation()}>
            {/* HEADER */}
            <div className="modal-header">
              <h2 className="modal-title">Ticket Details</h2>
              <button
                type="button"
                className="modal-close-icon"
                aria-label="Close ticket details"
                onClick={closeTicketModal}
              >
                ✕
              </button>
            </div>

            {/* DETAILS */}
            <div className="modal-section">
              <p>
                <strong>Ref / ID:</strong>{" "}
                {selectedTicketDetails.TicketRefNumber || selectedTicketDetails.TicketID}
              </p>
              <p>
                <strong>Property:</strong>{" "}
                {(() => {
                  const t = selectedTicketDetails || {};
                  const nested =
                    t.Property?.Address ||
                    [t.Property?.AddressLine1, t.Property?.AddressLine2, t.Property?.City, t.Property?.Province, t.Property?.PostalCode]
                      .filter(v => v && String(v).trim())
                      .join(", ");
                  const flat =
                    t.PropertyAddress || t.propertyAddress ||
                    [t.AddressLine1, t.AddressLine2, t.City, t.Province, t.PostalCode]
                      .filter(v => v && String(v).trim())
                      .join(", ");
                  const joined = (flat || nested || "").trim();
                  return joined || "-";
                })()}
              </p>
              <p>
                <strong>Submitted:</strong>{" "}
                {selectedTicketDetails.CreatedAt
                  ? new Date(selectedTicketDetails.CreatedAt).toLocaleString()
                  : "-"}
              </p>
              <p>
                <strong>Status:</strong>{" "}
                <span className="status-text">
                  {mapDisplayStatus(selectedTicketDetails.CurrentStatus, selectedTicketDetails.CreatedAt) || "-"}
                </span>
              </p>
              <p>
                <strong>Urgency:</strong> {selectedTicketDetails.UrgencyLevel || "-"}
              </p>
              <div style={{ marginTop: 8 }}>
                <strong>Issue Description:</strong>
                <div style={{ whiteSpace: "pre-wrap", marginTop: 4 }}>
                  {selectedTicketDetails.Description || "-"}
                </div>
              </div>
            </div>

            {/* QUOTE */}
            {selectedTicketDetails.Quote && (
              <div className="modal-section">
                <h3 style={{ marginTop: 0 }}>Latest Quote</h3>
                <div>
                  {selectedTicketDetails.Quote.Status || "-"} -{" "}
                  {(() => {
                    const amt = Number(selectedTicketDetails.Quote?.Amount);
                    return Number.isFinite(amt) ? `R ${amt.toFixed(0)}` : "R 0";
                  })()}
                </div>
              </div>
            )}

            {/* CONTRACTOR RESPONSES */}
            <h3>Contractor Responses</h3>
            {selectedTicketDetails.ContractorResponses?.length ? (
              <ul className="list-block">
                {selectedTicketDetails.ContractorResponses.map(r => (
                  <li key={r.ResponseID}>
                    {r.Message}
                    {r.Date ? ` - ${new Date(r.Date).toLocaleString()}` : ""}
                  </li>
                ))}
              </ul>
            ) : selectedTicketDetails.Quote ? (
              <ul className="list-block">
                <li>
                  Contractor Uploaded Quote
                  {selectedTicketDetails.Quote.CreatedAt ||
                    selectedTicketDetails.Quote.Date ||
                    selectedTicketDetails.Quote.UpdatedAt
                    ? ` - ${new Date(
                      selectedTicketDetails.Quote.CreatedAt ||
                      selectedTicketDetails.Quote.Date ||
                      selectedTicketDetails.Quote.UpdatedAt
                    ).toLocaleString()}`
                    : ""}
                </li>
              </ul>
            ) : (
              <p className="muted">No responses yet</p>
            )}

            {/* LANDLORD APPROVALS */}
            <h3>Landlord Approvals</h3>
            {(() => {
              const rows = [];

              // Ticket-level approvals (array)
              if (Array.isArray(selectedTicketDetails.LandlordApprovals) && selectedTicketDetails.LandlordApprovals.length) {
                selectedTicketDetails.LandlordApprovals.forEach(a => {
                  const label = a.Approved ? "Landlord Approved Ticket" : "Landlord Rejected Ticket";
                  rows.push(`${label}${a.Date ? ` - ${new Date(a.Date).toLocaleString()}` : ""}`);
                });
              }

              // Quote approval/rejection (single object with Status)
              if (selectedTicketDetails.Quote?.Status === "Approved") {
                const ts = selectedTicketDetails.Quote.ApprovedAt || selectedTicketDetails.Quote.UpdatedAt || selectedTicketDetails.Quote.Date;
                rows.push(`Landlord Approved Quote${ts ? ` - ${new Date(ts).toLocaleString()}` : ""}`);
              }
              if (selectedTicketDetails.Quote?.Status === "Rejected") {
                const ts = selectedTicketDetails.Quote.RejectedAt || selectedTicketDetails.Quote.UpdatedAt || selectedTicketDetails.Quote.Date;
                rows.push(`Landlord Rejected Quote${ts ? ` - ${new Date(ts).toLocaleString()}` : ""}`);
              }

              return rows.length ? (
                <ul className="list-block">
                  {rows.map((text, i) => <li key={i}>{text}</li>)}
                </ul>
              ) : (
                <p className="muted">No approvals yet</p>
              );
            })()}

            {/* MEDIA */}
            <div className="modal-section">
              <h3 style={{ marginTop: 0 }}>Media</h3>
              {modalLoading ? (
                <p>Loading media…</p>
              ) : ticketMedia.length === 0 ? (
                <p className="empty-text">No media uploaded</p>
              ) : (
                <div className="media-gallery-grid">
                  {ticketMedia.map((m, idx) => {
                    const url = m.MediaURL || "";
                    const type = (m.MediaType || "").toLowerCase();
                    const isImage = type.startsWith("image") || /\.(jpg|jpeg|png|gif|webp)$/i.test(url);
                    const isVideo = type.startsWith("video") || /\.(mp4|webm|ogg)$/i.test(url);
                    return (
                      <div key={idx} className="media-card">
                        {isImage ? (
                          <img
                            src={url}
                            alt={`Media ${idx}`}
                            onError={(e) => (e.currentTarget.src = "https://placehold.co/150x100?text=No+Image")}
                            onClick={() => window.open(url, "_blank", "noopener,noreferrer")}
                            style={{ cursor: "pointer" }}
                          />
                        ) : isVideo ? (
                          <video controls className="media-thumb" style={{ width: "100%", borderRadius: 8 }}>
                            <source src={url} type={type || "video/mp4"} />
                          </video>
                        ) : (
                          <div
                            className="media-placeholder"
                            onClick={() => url && window.open(url, "_blank", "noopener,noreferrer")}
                            style={{ cursor: url ? "pointer" : "default" }}
                          >
                            {url ? "Open file" : "No preview available"}
                          </div>
                        )}
                      </div>
                    );
                  })}
                </div>
              )}
            </div>

            {/* FOOTER */}
            <div className="modal-footer">
              {selectedTicketDetails.CurrentStatus !== "Closed" && (
                <button
                  onClick={() => handleCloseTicket(selectedTicketDetails.TicketID)}
                  className="action-btn"
                  type="button"
                >
                  Close Ticket
                </button>
              )}
              <button onClick={closeTicketModal} className="action-btn" type="button">
                Close
              </button>
            </div>
          </div>
        </div>
      )}


      <div className="page-bottom-spacer"></div>
    </>
  );
}<|MERGE_RESOLUTION|>--- conflicted
+++ resolved
@@ -237,7 +237,6 @@
       <div className="staffdashboard-title"><h1>Tickets</h1></div>
       <div className="sub-title"><h2>Awaiting Tickets</h2></div>
 
-<<<<<<< HEAD
       {/* Filters (same as dashboard) */}
       <div className="jobs-filters">
         <div className="filter-card">
@@ -317,71 +316,6 @@
             </div>
           </div>
         )}
-=======
-<div className="sub-titles-tickets-container">
-  <div className="sub-title"><h2>All Tickets</h2></div>
-  {/* Filters moved here, next to the heading */}
-  <div className="ticket-filters-tickets">
-    <label>
-      Status:
-      <select value={filterStatus} onChange={(e) => setFilterStatus(e.target.value)}>
-        <option value="">All</option>
-        <option value="New">New</option>
-        <option value="In Review">In Review</option>
-        <option value="Quoting">Quoting</option>
-        <option value="Awaiting Appointment">Awaiting Appointment</option>
-        <option value="Awaiting Approval">Awaiting Approval</option>
-        <option value="Approved">Approved</option>
-        <option value="Rejected">Rejected</option>
-        <option value="Scheduled">Scheduled</option>
-        <option value="Closed">Closed</option>
-      </select>
-    </label>
-    <label>
-      Submitted After:
-      <input type="date" value={filterDate} onChange={(e) => setFilterDate(e.target.value)} />
-    </label>
-  </div>
-</div>
-
-<div className="awaiting-tickets-container2">
-  <div className="table-header">
-    <div className="header-content">
-      <div className="header-grid">
-        <div className="header-item">Ticket ID</div>
-        <div className="header-item">Property</div>
-        <div className="header-item">Issue</div>
-        <div className="header-item">Submitted</div>
-        <div className="header-status">Urgency/Status</div>
-      </div>
-    </div>
-  </div>
-
-  {/* Filters are no longer here */}
-
-  {sortedActiveTickets.length > 0 ? (
-    sortedActiveTickets.map((ticket, index) => (
-      <div key={ticket.TicketID || index} className="ticket-card">
-        <div className="ticket-layout">
-          <div className="ticket-info-grid">
-            <div className="info-value ticket-id">{ticket.TicketRefNumber || ticket.TicketID}</div>
-            <div className="info-value">{ticket.PropertyAddress || ticket.property || '—'}</div>
-            <div className="info-value issue-cell">
-              <span>{ticket.Description || ticket.issue}</span>
-              <img src={gearIcon} alt="Settings" className="gear-icon" />
-            </div>
-            <div className="info-value">{ticket.CreatedAt ? new Date(ticket.CreatedAt).toLocaleDateString() : ticket.submitted}</div>
-            <div className="urgency-status-column">
-              <span className={`urgency-badge ${getUrgencyColor(ticket.UrgencyLevel || ticket.urgency)}`}>{ticket.UrgencyLevel || ticket.urgency}</span>
-              <span className={`status-badge ${getStatusColor(getDisplayStatus(ticket) || ticket.status)}`}>{getDisplayStatus(ticket) || ticket.status}</span>
-            </div>
-            <div className="action-buttons">
-              <button className="action-btn assign-btn" onClick={() => handleAssignContractor(ticket.TicketID)}>Assign Contractor</button>
-              <button className="action-btn view-btn" onClick={() => handleOpenTicketModal(ticket.TicketID)}>View Details</button>
-            </div>
-          </div>
-        </div>
->>>>>>> 28a6b63d
       </div>
     ))
   ) : (
@@ -389,7 +323,6 @@
   )}
 </div>
 
-<<<<<<< HEAD
       {/* ===== Ticket History ===== */}
       <div className="sub-title"><h2>Ticket History</h2></div>
       <div className="jobs-section">
@@ -439,21 +372,6 @@
                   })}
                 </tbody>
               </table>
-=======
-      {/* Ticket History Section */}
-      <div className="sub-titles-tickets-container">
-        <div className="sub-title-bottom"><h2>Ticket History</h2></div>
-      </div>
-      <div className="awaiting-tickets-container">
-        <div className="table-header">
-          <div className="header-content">
-            <div className="header-grid">
-              <div className="header-item">Ticket ID</div>
-              <div className="header-item">Property</div>
-              <div className="header-item">Issue</div>
-              <div className="header-item">Submitted</div>
-              <div className="header-status">Urgency/Status</div>
->>>>>>> 28a6b63d
             </div>
           </div>
         )}
